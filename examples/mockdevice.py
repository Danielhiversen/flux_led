--- conflicted
+++ resolved
@@ -10,11 +10,7 @@
 
 _LOGGER = logging.getLogger(__name__)
 
-<<<<<<< HEAD
-DEVICE_ID = 0x94
-=======
 DEVICE_ID = 0x96
->>>>>>> 06604d59
 VERSION = 1
 
 
@@ -62,11 +58,7 @@
         )
         assert self.transport is not None
         if data.startswith(AIOBulbScanner.DISCOVER_MESSAGE):
-<<<<<<< HEAD
             self.send(f"{self.local_ip},B4E842123251,AK001-ZJ2147".encode(), addr)
-=======
-            self.send(f"{self.local_ip},B4E842123250,AK001-ZJ2147".encode(), addr)
->>>>>>> 06604d59
         if data.startswith(AIOBulbScanner.VERSION_MESSAGE):
             model_str = hex(DEVICE_ID)[2:].zfill(2).upper()
             self.send(f"+ok={model_str}_33_20200428_ZG-LX\r".encode(), addr)
