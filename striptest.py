import flux_led as flux
import re

printnonl = lambda s : print(s, end='')
answers = []

def assertion(f, msg):
    printnonl(msg)
    if (f):
        print("yes")
    else:
        print("no")
        exit()

def askyesno(str, index):
    answer = input(str+' (Y/n) ')
    if answer[0].lower() == 'n':
        answers.append([index, 0])
    else:
        answers.append([index, 1])

print("Thank you for doing the testing of Magic Home RGB strip controllers.")
print("Before starting, please open the Magic Home App and look how your strip setup is for checking.")
print("When the test stops before finishes, please post the text into the thread on GitHub.")
print
ipaddress = input("Please enter the ip address of the strip controller: ")
while re.match("^(?:(?:25[0-5]|2[0-4][0-9]|[01]?[0-9][0-9]?)\\.){3}(?:25[0-5]|2[0-4][0-9]|[01]?[0-9][0-9]?)$", ipaddress) is None:
    print("Wrong IP Adress")
    ipaddress = input("Please enter the ip address of the strip controller: ")

controller = flux.WifiLedBulb(ipaddress)
assertion(controller.connect(2), "Checking whether connection to controller works... ")

assertion(controller.stripprotocol == True, "Checking whether controller is a strip controller... ")

stripdata = controller.query_strip_state()
assertion(stripdata != False, "Checking if the strip controller status can be received... ")

assertion(stripdata[0] == 0x63, "Checking whether the strip setup data can be understood... ")
<<<<<<< HEAD

led_count = (stripdata[1] << 8) + stripdata[2]
=======
print("Received strip data: "+stripdata)
led_count = stripdata[1] << 8 + stripdata[2]
>>>>>>> f9b4d55c
try:
    ic = flux.StripIC(stripdata[3:10])
    ic = flux.StripIC.getICFromFirstByte(stripdata[3])
except:
    ic = None
assertion(ic is not None, "Checking whether the strip IC value can be understood... ")

try:
    wiring = flux.StripWiring(stripdata[10])
except:
    wiring = None
assertion(wiring is not None, "Checking whether the strip wiring value can be understood... ")

askyesno("Is the LED count = "+str(led_count)+"?", 0)
askyesno("Is the strip IC = "+ic.name+"?", 1)
askyesno("Is the strip wiring = "+wiring.name+"?", 2)
assertion(all(item[1] == 1 for item in answers), "Checking whether values are recognized correctly... ")

print("Now it will be tested whether the communication with the strip controller works...")
state = 'on' if controller.isOn() else 'off'
askyesno("Is the controller currently "+state+"?", 3)
if (state == 'off' and answers[3][1] == 1) or (state == 'on' and answers[3][1] == 0):
    controller.turnOn()
    controller.update_state()
    state = 'on' if controller.isOn() else 'off'
    askyesno("Is the controller now "+state+"?", 4)
    assertion(answers[4][1] == 1, "Checking whether the on/off state is recognized correctly... ")
controller.setRgb(255, 0, 0)
askyesno("Is the light now red?", 5)
if answers[5][1] == 0:
    controller.setRgb(255, 255, 0)
    askyesno("Is the light now light blue?", 6)
    if answers[6][1] == 0:
        print("Communication error")
    else:
        print("Wrong wiring set")
else:
    controller.setRgb(0, 255, 0)
    askyesno("Is the light now green?", 7)
    if answers[7][1] == 0:
        controller.setRgb(255, 255, 0)
        askyesno("Is the light now magenta?", 8)
        if answers[8][1] == 0:
            print("Communication error")
        else:
            print("Wrong wiring set")
    else:
        controller.setRgb(0, 0, 255)
        askyesno("Is the light now blue?", 9)
        if answers[9][1] == 0:
            print("Communication error")

print("Testing whether effects can be addressed...")
controller.setPresetPattern(102, 50)
askyesno("Is the effect now \"7 colors change gradually\"?", 10)
if answers[10][1] == 0:
    print("Changing effects not possible")
controller.setRgb(255, 0, 0)
askyesno("Is the color now static red again?", 11)
if answers[11][1] == 0:
    print("Changing from effects to color not possible")
print("The test is now finished! Now there will be an array of the answers printed, which you may post into the GitHub thread if there were problems. Thank you very much for your participation, it would be fine if you can response to the GitHub thread whether everything worked or there were any problems.")
print(answers)<|MERGE_RESOLUTION|>--- conflicted
+++ resolved
@@ -37,13 +37,9 @@
 assertion(stripdata != False, "Checking if the strip controller status can be received... ")
 
 assertion(stripdata[0] == 0x63, "Checking whether the strip setup data can be understood... ")
-<<<<<<< HEAD
-
+from binascii import hexlify
+print("Received strip data: "+hexlify(stripdata))
 led_count = (stripdata[1] << 8) + stripdata[2]
-=======
-print("Received strip data: "+stripdata)
-led_count = stripdata[1] << 8 + stripdata[2]
->>>>>>> f9b4d55c
 try:
     ic = flux.StripIC(stripdata[3:10])
     ic = flux.StripIC.getICFromFirstByte(stripdata[3])
