--- conflicted
+++ resolved
@@ -179,14 +179,8 @@
 | 0x52  | Bulb CCT                    | no         |                                 |
 | 0x54  | Downlight RGBW              | no         |                                 |
 | 0x62  | Controller CCT              | no         |                                 |
-<<<<<<< HEAD
 | 0x93  | Switch 1 Channel            | no         |                                 |
 | 0x97  | Socket                      | no         |                                 |
-=======
-| 0x93  | Switch 1c                   | no         |                                 |
-| 0x94  | Switch 1c Watt              | no         |                                 |
-| 0x97  | Socket 1c                   | no         |                                 |
->>>>>>> 06604d59
 | 0xA1  | Addressable v1              | no         | Supports UCS1903, SM16703, WS2811, WS2812B, SK6812, INK1003, WS2801, LB1914 |
 | 0xA2  | Addressable v2              | yes        | Supports UCS1903, SM16703, WS2811, WS2811B, SK6812, INK1003, WS2801, WS2815, APA102, TM1914, UCS2904B |
 | 0xA3  | Addressable v3              | yes        | Supports WS2812B, SM16703, SM16704, WS2811, UCS1903, SK6812, SK6812RGBW, INK1003, UCS2904B |
@@ -195,7 +189,6 @@
 | 0xA7  | Addressable v7              | yes        | Supports WS2812B, SM16703, SM16704, WS2811, UCS1903, SK6812, SK6812RGBW, INK1003, UCS2904B |
 | 0xE1  | Ceiling Light CCT           | no         |                                 |
 | 0xE2  | Ceiling Light Assist        | no         | Auxiliary Switch not supported  |
-<<<<<<< HEAD
 
 ### Untested Models
 
@@ -204,12 +197,9 @@
 | Model | Description                 | Microphone | Notes                           |
 | ----- | --------------------------- | ---------- | ------------------------------- |
 | 0x02  | Legacy Dimmable Controller  | no         | Original protocol, discontinued |
-=======
->>>>>>> 06604d59
 
 ### Untested Models
 
-<<<<<<< HEAD
 The following models are confirmed to be unsupported.
 
 | Model | Description                 | Microphone | Notes                           |
@@ -222,27 +212,6 @@
 | 0x95  | Switch 2 Channel            | no         |                                 |
 | 0x96  | Switch 4 Channel            | no         |                                 |
 | 0xD1  | Digital Time Lamp           | no         |                                 |
-=======
-The following models have not been tested with the library but may work.
-
-| Model | Description                 | Microphone | Notes                           |
-| ----- | --------------------------- | ---------- | ------------------------------- |
-| 0x02  | Legacy Dimmable Controller  | no         | Original protocol               |
-
-### Unsupported Models
-
-The following models are confirmed to be unsupported.
-
-| Model | Description                 | Microphone | Notes                           |
-| ----- | --------------------------- | ---------- | ------------------------------- |
-| 0x18  | Plant / Grow Light          | no         |                                 |
-| 0x19  | Socket with 2 USB Ports     | no         |                                 |
-| 0x1B  | Aroma / Fragrance Lamp      | no         |                                 |
-| 0x1D  | Fill Light                  | no         |                                 |
-| 0x95  | Switch 2c                   | no         |                                 |
-| 0x96  | Switch 4c                   | no         |                                 |
-| 0xD1  | Digital Light / Time Lamp   | no         |                                 |
->>>>>>> 06604d59
 
 ### Known Vendors
 
