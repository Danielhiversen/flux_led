import asyncio
import contextlib
import datetime
import logging
from unittest.mock import MagicMock, call, patch

import pytest

from flux_led import aiodevice, aioscanner
from flux_led.aio import AIOWifiLedBulb
from flux_led.aioprotocol import AIOLEDENETProtocol
from flux_led.aioscanner import AIOBulbScanner, LEDENETDiscovery
from flux_led.const import (
    COLOR_MODE_CCT,
    COLOR_MODE_RGB,
    COLOR_MODE_RGBW,
    COLOR_MODE_RGBWW,
    EFFECT_MUSIC,
    MultiColorEffects,
)
from flux_led.protocol import (
    PROTOCOL_LEDENET_8BYTE,
    PROTOCOL_LEDENET_8BYTE_DIMMABLE_EFFECTS,
    PROTOCOL_LEDENET_9BYTE,
    PROTOCOL_LEDENET_ADDRESSABLE_CHRISTMAS,
    PROTOCOL_LEDENET_ORIGINAL,
    PowerRestoreState,
    PowerRestoreStates,
    RemoteConfig,
)
from flux_led.scanner import (
    FluxLEDDiscovery,
    create_udp_socket,
    is_legacy_device,
    merge_discoveries,
)

IP_ADDRESS = "127.0.0.1"
MODEL_NUM_HEX = "0x35"
MODEL = "AZ120444"
MODEL_DESCRIPTION = "Bulb RGBCW"
FLUX_MAC_ADDRESS = "aabbccddeeff"

FLUX_DISCOVERY_PARTIAL = FluxLEDDiscovery(
    ipaddr=IP_ADDRESS,
    model=MODEL,
    id=FLUX_MAC_ADDRESS,
    model_num=None,
    version_num=None,
    firmware_date=None,
    model_info=None,
    model_description=None,
)
FLUX_DISCOVERY = FluxLEDDiscovery(
    ipaddr=IP_ADDRESS,
    model=MODEL,
    id=FLUX_MAC_ADDRESS,
    model_num=0x25,
    version_num=0x04,
    firmware_date=datetime.date(2021, 5, 5),
    model_info=MODEL,
    model_description=MODEL_DESCRIPTION,
)
FLUX_DISCOVERY_24G_REMOTE = FluxLEDDiscovery(
    ipaddr=IP_ADDRESS,
    model="AK001-ZJ2148",
    id=FLUX_MAC_ADDRESS,
    model_num=0x25,
    version_num=0x04,
    firmware_date=datetime.date(2021, 5, 5),
    model_info=MODEL,
    model_description=MODEL_DESCRIPTION,
)
FLUX_DISCOVERY_LEGACY = FluxLEDDiscovery(
    ipaddr=IP_ADDRESS,
    model=MODEL,
    id="ACCF23123456",
    model_num=0x23,
    version_num=0x04,
    firmware_date=datetime.date(2021, 5, 5),
    model_info=MODEL,
    model_description=MODEL_DESCRIPTION,
)


def mock_coro(return_value=None, exception=None):
    """Return a coro that returns a value or raise an exception."""
    fut = asyncio.Future()
    if exception is not None:
        fut.set_exception(exception)
    else:
        fut.set_result(return_value)
    return fut


@pytest.fixture
async def mock_discovery_aio_protocol():
    """Fixture to mock an asyncio connection."""
    loop = asyncio.get_running_loop()
    future = asyncio.Future()

    async def _wait_for_connection():
        transport, protocol = await future
        await asyncio.sleep(0)
        await asyncio.sleep(0)
        return transport, protocol

    async def _mock_create_datagram_endpoint(func, sock=None):
        protocol: LEDENETDiscovery = func()
        transport = MagicMock()
        protocol.connection_made(transport)
        with contextlib.suppress(asyncio.InvalidStateError):
            future.set_result((transport, protocol))
        return transport, protocol

    with patch.object(
        loop, "create_datagram_endpoint", _mock_create_datagram_endpoint
    ), patch.object(aioscanner, "MESSAGE_SEND_INTERLEAVE_DELAY", 0):
        yield _wait_for_connection


@pytest.fixture
async def mock_aio_protocol():
    """Fixture to mock an asyncio connection."""
    loop = asyncio.get_running_loop()
    future = asyncio.Future()

    async def _wait_for_connection():
        transport, protocol = await future
        await asyncio.sleep(0)
        await asyncio.sleep(0)
        return transport, protocol

    async def _mock_create_connection(func, ip, port):
        protocol: AIOLEDENETProtocol = func()
        transport = MagicMock()
        protocol.connection_made(transport)
        with contextlib.suppress(asyncio.InvalidStateError):
            future.set_result((transport, protocol))
        return transport, protocol

    with patch.object(loop, "create_connection", _mock_create_connection):
        yield _wait_for_connection


@pytest.mark.asyncio
async def test_no_initial_response(mock_aio_protocol):
    """Test we try switching protocol if we get no initial response."""
    light = AIOWifiLedBulb("192.168.1.166", timeout=0.01)
    assert light.protocol is None

    def _updated_callback(*args, **kwargs):
        pass

    task = asyncio.create_task(light.async_setup(_updated_callback))
    transport, protocol = await mock_aio_protocol()
    with pytest.raises(RuntimeError):
        await task

    assert transport.mock_calls == [
        call.get_extra_info("peername"),
        call.write(bytearray(b"\x81\x8a\x8b\x96")),
        call.write_eof(),
        call.close(),
    ]
    assert not light.available
    assert light.protocol is PROTOCOL_LEDENET_ORIGINAL


@pytest.mark.asyncio
async def test_invalid_initial_response(mock_aio_protocol):
    """Test we try switching protocol if we an unexpected response."""
    light = AIOWifiLedBulb("192.168.1.166", timeout=0.01)

    def _updated_callback(*args, **kwargs):
        pass

    task = asyncio.create_task(light.async_setup(_updated_callback))
    transport, protocol = await mock_aio_protocol()
    light._aio_protocol.data_received(b"\x31\x25")
    with pytest.raises(RuntimeError):
        await task

    assert transport.mock_calls == [
        call.get_extra_info("peername"),
        call.write(bytearray(b"\x81\x8a\x8b\x96")),
        call.write_eof(),
        call.close(),
    ]
    assert not light.available


@pytest.mark.asyncio
async def test_cannot_determine_strip_type(mock_aio_protocol):
    """Test we raise RuntimeError when we cannot determine the strip type."""
    light = AIOWifiLedBulb("192.168.1.166", timeout=0.01)

    def _updated_callback(*args, **kwargs):
        pass

    task = asyncio.create_task(light.async_setup(_updated_callback))
    await mock_aio_protocol()
    # protocol state
    light._aio_protocol.data_received(
        b"\x81\xA3#\x25\x01\x10\x64\x00\x00\x00\x04\x00\xf0\xd5"
    )
    with pytest.raises(RuntimeError):
        await task
    assert not light.available


@pytest.mark.asyncio
async def test_setting_discovery(mock_aio_protocol):
    """Test we can pass discovery to AIOWifiLedBulb."""
    light = AIOWifiLedBulb("192.168.1.166", timeout=0.01)

    def _updated_callback(*args, **kwargs):
        pass

    task = asyncio.create_task(light.async_setup(_updated_callback))
    await mock_aio_protocol()
    # protocol state
    light._aio_protocol.data_received(
        b"\x81\x35\x23\x61\x05\x10\xb6\x00\x98\x19\x04\x25\x0f\xee"
    )
    discovery = FluxLEDDiscovery(
        {
            "firmware_date": datetime.date(2021, 1, 9),
            "id": "B4E842E10586",
            "ipaddr": "192.168.213.259",
            "model": "AK001-ZJ2145",
            "model_description": "Bulb RGBCW",
            "model_info": "ZG-BL-PWM",
            "model_num": 53,
            "remote_access_enabled": False,
            "remote_access_host": None,
            "remote_access_port": None,
            "version_num": 98,
        }
    )

    await task
    assert light.available
    assert light.model == "Bulb RGBCW (0x35)"
    light.discovery = discovery
    assert light.model == "Bulb RGBCW (0x35)"
    assert light.discovery == discovery


@pytest.mark.asyncio
async def test_reassemble(mock_aio_protocol):
    """Test we can reassemble."""
    light = AIOWifiLedBulb("192.168.1.166")

    def _updated_callback(*args, **kwargs):
        pass

    task = asyncio.create_task(light.async_setup(_updated_callback))
    transport, protocol = await mock_aio_protocol()
    light._aio_protocol.data_received(
        b"\x81\x25\x23\x61\x05\x10\xb6\x00\x98\x19\x04\x25\x0f\xde"
    )
    await task
    assert light.color_modes == {COLOR_MODE_RGBWW, COLOR_MODE_CCT}
    assert light.protocol == PROTOCOL_LEDENET_9BYTE
    assert light.model_num == 0x25
    assert light.model == "Controller RGB/WW/CW (0x25)"
    assert light.is_on is True
    assert len(light.effect_list) == 21

    light._aio_protocol.data_received(
        b"\x81\x25\x23\x61\x05\x10\xb6\x00\x98\x19\x04\x25\x0f\xde"
        b"\x81\x25\x24\x61\x05\x10\xb6\x00\x98\x19\x04\x25\x0f\xdf"
    )
    await asyncio.sleep(0)
    assert light.is_on is False

    light._aio_protocol.data_received(b"\x81")
    light._aio_protocol.data_received(
        b"\x25\x23\x61\x05\x10\xb6\x00\x98\x19\x04\x25\x0f"
    )
    light._aio_protocol.data_received(b"\xde")
    await asyncio.sleep(0)
    assert light.is_on is True

    transport.reset_mock()
    await light.async_set_device_config()
    assert len(transport.mock_calls) == 1
    assert transport.mock_calls[0][0] == "write"
    assert transport.mock_calls[0][1][0] == b"b\x05\x0fv"

    transport.reset_mock()
    await light.async_set_device_config(operating_mode="CCT")
    assert len(transport.mock_calls) == 1
    assert transport.mock_calls[0][0] == "write"
    assert transport.mock_calls[0][1][0] == b"b\x02\x0fs"


@pytest.mark.asyncio
async def test_extract_from_outer_message(mock_aio_protocol):
    """Test we can can extract a message wrapped with an outer message."""
    light = AIOWifiLedBulb("192.168.1.166")

    def _updated_callback(*args, **kwargs):
        pass

    task = asyncio.create_task(light.async_setup(_updated_callback))
    await mock_aio_protocol()
    light._aio_protocol.data_received(
        b"\xb0\xb1\xb2\xb3\x00\x01\x01\x81\x00\x0e\x81\x1a\x23\x61\x07\x00\xff\x00\x00\x00\x01\x00\x06\x2c\xaf"
        b"\xb0\xb1\xb2\xb3\x00\x01\x01\x81\x00\x0e\x81\x1a\x23\x61\x07\x00\xff\x00\x00\x00\x01\x00\x06\x2c\xaf"
    )
    await task
    assert light.color_modes == {COLOR_MODE_RGB}
    assert light.protocol == PROTOCOL_LEDENET_ADDRESSABLE_CHRISTMAS
    assert light.model_num == 0x1A
    assert light.model == "Christmas Light (0x1A)"
    assert light.is_on is True
    assert len(light.effect_list) == 101
    assert light.rgb == (255, 0, 0)


@pytest.mark.asyncio
async def test_extract_from_outer_message_and_reassemble(mock_aio_protocol):
    """Test we can can extract a message wrapped with an outer message."""
    light = AIOWifiLedBulb("192.168.1.166")

    def _updated_callback(*args, **kwargs):
        pass

    task = asyncio.create_task(light.async_setup(_updated_callback))
    await mock_aio_protocol()
    for (
        byte
    ) in b"\xb0\xb1\xb2\xb3\x00\x01\x01\x81\x00\x0e\x81\x1a\x23\x61\x07\x00\xff\x00\x00\x00\x01\x00\x06\x2c\xaf":
        light._aio_protocol.data_received(bytearray([byte]))
    await task
    assert light.color_modes == {COLOR_MODE_RGB}
    assert light.protocol == PROTOCOL_LEDENET_ADDRESSABLE_CHRISTMAS
    assert light.model_num == 0x1A
    assert light.model == "Christmas Light (0x1A)"
    assert light.is_on is True
    assert len(light.effect_list) == 101
    assert light.rgb == (255, 0, 0)


@pytest.mark.asyncio
async def test_turn_on_off(mock_aio_protocol, caplog: pytest.LogCaptureFixture):
    """Test we can turn on and off."""
    light = AIOWifiLedBulb("192.168.1.166")

    def _updated_callback(*args, **kwargs):
        pass

    task = asyncio.create_task(light.async_setup(_updated_callback))
    await mock_aio_protocol()
    light._aio_protocol.data_received(
        b"\x81\x25\x23\x61\x05\x10\xb6\x00\x98\x19\x04\x25\x0f\xde"
    )
    await task

    task = asyncio.create_task(light.async_turn_off())
    # Wait for the future to get added
    await asyncio.sleep(0)
    light._aio_protocol.data_received(
        b"\x81\x25\x24\x61\x05\x10\xb6\x00\x98\x19\x04\x25\x0f\xdf"
    )
    await asyncio.sleep(0)
    assert light.is_on is False
    await task

    task = asyncio.create_task(light.async_turn_on())
    await asyncio.sleep(0)
    light._aio_protocol.data_received(
        b"\x81\x25\x23\x61\x05\x10\xb6\x00\x98\x19\x04\x25\x0f\xde"
    )
    await asyncio.sleep(0)
    assert light.is_on is True
    await task

    await asyncio.sleep(0)
    caplog.clear()
    caplog.set_level(logging.DEBUG)
    # Handle the failure case
    with patch.object(aiodevice, "POWER_STATE_TIMEOUT", 0.025):
        await asyncio.create_task(light.async_turn_off())
        assert light.is_on is True
        assert "Failed to turn off (1/5)" in caplog.text
        assert "Failed to turn off (2/5)" in caplog.text
        assert "Failed to turn off (3/5)" in caplog.text
        assert "Failed to turn off (4/5)" in caplog.text
        assert "Failed to turn off (5/5)" in caplog.text

    with patch.object(aiodevice, "POWER_STATE_TIMEOUT", 0.025):
        task = asyncio.create_task(light.async_turn_off())
        # Do NOT wait for the future to get added, we know the retry logic works
        light._aio_protocol.data_received(
            b"\x81\x25\x24\x61\x05\x10\xb6\x00\x98\x19\x04\x25\x0f\xdf"
        )
        await asyncio.sleep(0)
        assert light.is_on is False
        await task

    await asyncio.sleep(0)
    caplog.clear()
    caplog.set_level(logging.DEBUG)
    # Handle the failure case
    with patch.object(aiodevice, "POWER_STATE_TIMEOUT", 0.025):
        await asyncio.create_task(light.async_turn_on())
        assert light.is_on is False
        assert "Failed to turn on (1/5)" in caplog.text
        assert "Failed to turn on (2/5)" in caplog.text
        assert "Failed to turn on (3/5)" in caplog.text
        assert "Failed to turn on (4/5)" in caplog.text
        assert "Failed to turn on (5/5)" in caplog.text


@pytest.mark.asyncio
async def test_turn_on_off_via_power_state_message(
    mock_aio_protocol, caplog: pytest.LogCaptureFixture
):
    """Test we can turn on and off via power state message."""
    light = AIOWifiLedBulb("192.168.1.166")

    def _updated_callback(*args, **kwargs):
        pass

    task = asyncio.create_task(light.async_setup(_updated_callback))
    await mock_aio_protocol()
    light._aio_protocol.data_received(
        b"\x81\x25\x23\x61\x05\x10\xb6\x00\x98\x19\x04\x25\x0f\xde"
    )
    await task

    task = asyncio.create_task(light.async_turn_off())
    # Wait for the future to get added
    await asyncio.sleep(0)
    light._ignore_next_power_state_update = False
    light._aio_protocol.data_received(b"\x0F\x71\x24\xA4")
    await asyncio.sleep(0)
    assert light.is_on is False
    await task

    task = asyncio.create_task(light.async_turn_on())
    await asyncio.sleep(0)
    light._ignore_next_power_state_update = False
    light._aio_protocol.data_received(b"\x0F\x71\x23\xA3")
    await asyncio.sleep(0)
    assert light.is_on is True
    await task


@pytest.mark.asyncio
async def test_turn_on_off_via_assessable_state_message(
    mock_aio_protocol, caplog: pytest.LogCaptureFixture
):
    """Test we can turn on and off via addressable state message."""
    light = AIOWifiLedBulb("192.168.1.166")

    def _updated_callback(*args, **kwargs):
        pass

    task = asyncio.create_task(light.async_setup(_updated_callback))
    await mock_aio_protocol()
    # protocol state
    light._aio_protocol.data_received(
        b"\x81\xA3#\x25\x01\x10\x64\x00\x00\x00\x04\x00\xf0\xd5"
    )
    # ic sorting
    light._aio_protocol.data_received(b"\x00\x63\x00\x19\x00\x02\x04\x03\x19\x02\xA0")
    await task

    task = asyncio.create_task(light.async_turn_off())
    # Wait for the future to get added
    await asyncio.sleep(0)
    light._ignore_next_power_state_update = False
    light._aio_protocol.data_received(
        b"\xB0\xB1\xB2\xB3\x00\x01\x01\x23\x00\x0E\x81\xA3\x24\x25\xFF\x47\x64\xFF\xFF\x00\x01\x00\x1E\x34\x61"
    )
    await asyncio.sleep(0)
    assert light.is_on is False
    await task

    task = asyncio.create_task(light.async_turn_on())
    await asyncio.sleep(0)
    light._ignore_next_power_state_update = False
    light._aio_protocol.data_received(
        b"\xB0\xB1\xB2\xB3\x00\x01\x01\x24\x00\x0E\x81\xA3\x23\x25\x5F\x21\x64\xFF\xFF\x00\x01\x00\x1E\x6D\xD4"
    )
    await asyncio.sleep(0)
    assert light.is_on is True
    await task


@pytest.mark.asyncio
async def test_shutdown(mock_aio_protocol):
    """Test we can shutdown."""
    light = AIOWifiLedBulb("192.168.1.166")

    def _updated_callback(*args, **kwargs):
        pass

    task = asyncio.create_task(light.async_setup(_updated_callback))
    await mock_aio_protocol()
    light._aio_protocol.data_received(
        b"\x81\x25\x23\x61\x05\x10\xb6\x00\x98\x19\x04\x25\x0f\xde"
    )
    await task

    await light.async_stop()
    await asyncio.sleep(0)  # make sure nothing throws


@pytest.mark.asyncio
async def test_handling_connection_lost(mock_aio_protocol):
    """Test we can reconnect."""
    light = AIOWifiLedBulb("192.168.1.166")

    def _updated_callback(*args, **kwargs):
        pass

    task = asyncio.create_task(light.async_setup(_updated_callback))
    await mock_aio_protocol()
    light._aio_protocol.data_received(
        b"\x81\x25\x23\x61\x05\x10\xb6\x00\x98\x19\x04\x25\x0f\xde"
    )
    await task

    light._aio_protocol.connection_lost(None)
    await asyncio.sleep(0)  # make sure nothing throws

    # Test we reconnect and can turn off
    task = asyncio.create_task(light.async_turn_off())
    # Wait for the future to get added
    await asyncio.sleep(0.1)  # wait for reconnect
    light._aio_protocol.data_received(
        b"\x81\x25\x24\x61\x05\x10\xb6\x00\x98\x19\x04\x25\x0f\xdf"
    )
    await asyncio.sleep(0)
    assert light.is_on is False
    await task


@pytest.mark.asyncio
async def test_handling_unavailable_after_no_response(mock_aio_protocol):
    """Test we handle the bulb not responding."""
    light = AIOWifiLedBulb("192.168.1.166")

    def _updated_callback(*args, **kwargs):
        pass

    task = asyncio.create_task(light.async_setup(_updated_callback))
    await mock_aio_protocol()
    light._aio_protocol.data_received(
        b"\x81\x25\x23\x61\x05\x10\xb6\x00\x98\x19\x04\x25\x0f\xde"
    )
    await task

    await light.async_update()
    await light.async_update()
    await light.async_update()
    await light.async_update()
    with pytest.raises(RuntimeError):
        await light.async_update()
    assert light.available is False


@pytest.mark.asyncio
async def test_async_set_levels(mock_aio_protocol, caplog: pytest.LogCaptureFixture):
    """Test we can set levels."""
    light = AIOWifiLedBulb("192.168.1.166")

    def _updated_callback(*args, **kwargs):
        pass

    task = asyncio.create_task(light.async_setup(_updated_callback))
    transport, protocol = await mock_aio_protocol()
    light._aio_protocol.data_received(
        b"\x81\x33\x24\x61\x23\x01\x00\xFF\x00\x00\x04\x00\x0F\x6F"
    )
    await task
    assert light.model_num == 0x33
    assert light.version_num == 4
    assert light.wiring == "GRB"
    assert light.wiring_num == 2
    assert light.wirings == ["RGB", "GRB", "BRG"]
    assert light.operating_mode is None
    assert light.dimmable_effects is False
    assert light.requires_turn_on is True
    assert light._protocol.power_push_updates is False
    assert light._protocol.state_push_updates is False

    transport.reset_mock()
    await light.async_set_device_config()
    assert len(transport.mock_calls) == 1
    assert transport.mock_calls[0][0] == "write"
    assert transport.mock_calls[0][1][0] == b"b\x00\x02\x0fs"

    transport.reset_mock()
    await light.async_set_device_config(wiring="BRG")
    assert len(transport.mock_calls) == 1
    assert transport.mock_calls[0][0] == "write"
    assert transport.mock_calls[0][1][0] == b"b\x00\x03\x0ft"

    transport.reset_mock()
    with pytest.raises(ValueError):
        # ValueError: RGBW command sent to non-RGBW devic
        await light.async_set_levels(255, 255, 255, 255, 255)

    await light.async_set_levels(255, 0, 0)

    assert transport.mock_calls[0][0] == "write"
    assert transport.mock_calls[0][1][0] == b"1\xff\x00\x00\x00\x00\x0f?"

    # light is on
    light._aio_protocol.data_received(
        b"\x81\x33\x23\x25\x01\x10\x64\x00\x00\x00\x04\x00\xf0\x65"
    )
    transport.reset_mock()
    await light.async_update()
    await light.async_update()
    await light.async_update()
    await light.async_update()
    await asyncio.sleep(0)
    assert len(transport.mock_calls) == 4

    # light is off
    light._aio_protocol.data_received(
        b"\x81\x33\x24\x25\x01\x10\x64\x00\x00\x00\x04\x00\xf0\x66"
    )
    transport.reset_mock()
    await light.async_update()
    await light.async_update()
    await light.async_update()
    await light.async_update()
    await asyncio.sleep(0)
    assert len(transport.mock_calls) == 4


@pytest.mark.asyncio
async def test_async_set_levels_0x52(
    mock_aio_protocol, caplog: pytest.LogCaptureFixture
):
    """Test we can set levels."""
    light = AIOWifiLedBulb("192.168.1.166")

    def _updated_callback(*args, **kwargs):
        pass

    task = asyncio.create_task(light.async_setup(_updated_callback))
    transport, protocol = await mock_aio_protocol()
    light._aio_protocol.data_received(
        b"\x81\x52\x23\x61\x00\x00\xFF\x00\x00\x00\x01\x00\x00\x57"
    )
    await task
    assert light.model_num == 0x52
    assert light.version_num == 1
    assert light.wiring is None
    assert light.wiring_num is None
    assert light.wirings is None
    assert light.operating_mode is None
    assert light.dimmable_effects is False
    assert light.requires_turn_on is True
    assert light._protocol.power_push_updates is False
    assert light._protocol.state_push_updates is False

    transport.reset_mock()
    with pytest.raises(ValueError):
        # ValueError: RGBW command sent to non-RGBW devic
        await light.async_set_levels(255, 255, 255, 255, 255)

    transport.reset_mock()
    await light.async_set_levels(0, 0, 0, 255, 255)
    assert transport.mock_calls[0][0] == "write"
    assert transport.mock_calls[0][1][0] == b"1\xff\xff\x00\x00\x00\x0f>"

    transport.reset_mock()
    await light.async_set_levels(0, 0, 0, 128, 255)
    assert transport.mock_calls[0][0] == "write"
    assert transport.mock_calls[0][1][0] == b"1\x80\xff\x00\x00\x00\x0f\xbf"

    transport.reset_mock()
    await light.async_set_levels(0, 0, 0, 0, 128)
    assert transport.mock_calls[0][0] == "write"
    assert transport.mock_calls[0][1][0] == b"1\x00\x80\x00\x00\x00\x0f\xc0"


@pytest.mark.asyncio
async def test_async_set_effect(mock_aio_protocol, caplog: pytest.LogCaptureFixture):
    """Test we can set an effect."""
    light = AIOWifiLedBulb("192.168.1.166")

    def _updated_callback(*args, **kwargs):
        pass

    task = asyncio.create_task(light.async_setup(_updated_callback))
    transport, protocol = await mock_aio_protocol()
    light._aio_protocol.data_received(
        b"\x81\xA3#\x25\x01\x10\x64\x00\x00\x00\x04\x00\xf0\xd5"
    )
    # ic state
    light._aio_protocol.data_received(b"\x00\x63\x00\x19\x00\x02\x04\x03\x19\x02\xA0")
    await task
    assert light.model_num == 0xA3
    assert light.dimmable_effects is True
    assert light.requires_turn_on is False
    assert light._protocol.power_push_updates is True
    assert light._protocol.state_push_updates is False

    transport.reset_mock()
    await light.async_set_effect("random", 50)
    assert transport.mock_calls[0][0] == "write"
    assert transport.mock_calls[0][1][0].startswith(b"\xb0\xb1\xb2\xb3")

    transport.reset_mock()
    await light.async_set_effect("RBM 1", 50)
    assert transport.mock_calls[0][0] == "write"
    assert (
        transport.mock_calls[0][1][0]
        == b"\xb0\xb1\xb2\xb3\x00\x01\x01\x02\x00\x05B\x012d\xd9\x81"
    )
    assert light.effect == "RBM 1"

    transport.reset_mock()
    await light.async_set_brightness(255)
    assert transport.mock_calls[0][0] == "write"
    assert (
        transport.mock_calls[0][1][0]
        == b"\xb0\xb1\xb2\xb3\x00\x01\x01\x03\x00\x05B\x01\x10d\xb7>"
    )

    transport.reset_mock()
    await light.async_set_brightness(128)
    assert transport.mock_calls[0][0] == "write"
    assert (
        transport.mock_calls[0][1][0]
        == b"\xb0\xb1\xb2\xb3\x00\x01\x01\x04\x00\x05B\x01\x102\x85\xdb"
    )


@pytest.mark.asyncio
async def test_SK6812RGBW(mock_aio_protocol, caplog: pytest.LogCaptureFixture):
    """Test we can set set zone colors."""
    light = AIOWifiLedBulb("192.168.1.166")

    def _updated_callback(*args, **kwargs):
        pass

    task = asyncio.create_task(light.async_setup(_updated_callback))
    transport, protocol = await mock_aio_protocol()
    light._aio_protocol.data_received(
        b"\x81\xA3#\x25\x01\x10\x64\x00\x00\x00\x04\x00\xf0\xd5"
    )
    # ic state
    light._aio_protocol.data_received(
        b"\xB0\xB1\xB2\xB3\x00\x01\x01\x00\x00\x0B\x00\x63\x00\x90\x00\x01\x07\x08\x90\x01\x94\xFB"
    )

    await task
    assert light.pixels_per_segment == 144
    assert light.segments == 1
    assert light.music_pixels_per_segment == 144
    assert light.music_segments == 1
    assert light.ic_types == [
        "WS2812B",
        "SM16703",
        "SM16704",
        "WS2811",
        "UCS1903",
        "SK6812",
        "SK6812RGBW",
        "INK1003",
        "UCS2904B",
    ]
    assert light.ic_type == "SK6812RGBW"
    assert light.ic_type_num == 7
    assert light.operating_mode is None
    assert light.operating_modes is None
    assert light.wiring == "WGRB"
    assert light.wiring_num == 8
    assert light.wirings == [
        "RGBW",
        "RBGW",
        "GRBW",
        "GBRW",
        "BRGW",
        "BGRW",
        "WRGB",
        "WRBG",
        "WGRB",
        "WGBR",
        "WBRG",
        "WBGR",
    ]
    assert light.model_num == 0xA3
    assert light.dimmable_effects is True
    assert light.requires_turn_on is False
    assert light.color_mode == COLOR_MODE_RGBW
    assert light.color_modes == {COLOR_MODE_RGBW}
    transport.reset_mock()

    await light.async_set_levels(r=255, g=255, b=255, w=255)
    assert transport.mock_calls == [
        call.write(
            bytearray(
                b"\xb0\xb1\xb2\xb3\x00\x01\x01\x01\x00\rA\x01\xff\xff\xff\x00\x00\x00`\xff\x00\x00\x9e\x12"
            )
        ),
        call.write(bytearray(b"\xb0\xb1\xb2\xb3\x00\x01\x01\x02\x00\x03G\xffFY")),
    ]

    transport.reset_mock()
    await light.async_set_levels(w=255)
    assert transport.mock_calls == [
        call.write(bytearray(b"\xb0\xb1\xb2\xb3\x00\x01\x01\x03\x00\x03G\xffFZ"))
    ]


@pytest.mark.asyncio
async def test_ws2812b_a1(mock_aio_protocol, caplog: pytest.LogCaptureFixture):
    """Test we can determine ws2812b configuration."""
    light = AIOWifiLedBulb("192.168.1.166")

    def _updated_callback(*args, **kwargs):
        pass

    task = asyncio.create_task(light.async_setup(_updated_callback))
    transport, protocol = await mock_aio_protocol()
    light._aio_protocol.data_received(
        b"\x81\xA1#\x25\x01\x10\x64\x00\x00\x00\x04\x00\xf0\xd3"
    )
    # ic state
    light._aio_protocol.data_received(
        b"\x63\x00\x32\x04\x00\x00\x00\x00\x00\x00\x02\x9B"
    )

    await task
    assert light.pixels_per_segment == 50
    assert light.segments is None
    assert light.music_pixels_per_segment is None
    assert light.music_segments is None
    assert light.ic_types == [
        "UCS1903",
        "SM16703",
        "WS2811",
        "WS2812B",
        "SK6812",
        "INK1003",
        "WS2801",
        "LB1914",
    ]
    assert light.ic_type == "WS2812B"
    assert light.ic_type_num == 4
    assert light.operating_mode is None
    assert light.operating_modes is None
    assert light.wiring == "GRB"
    assert light.wiring_num == 2
    assert light.wirings == ["RGB", "RBG", "GRB", "GBR", "BRG", "BGR"]
    assert light.model_num == 0xA1
    assert light.dimmable_effects is False
    assert light.requires_turn_on is False

    transport.reset_mock()
    with patch.object(light, "_async_device_config_resync", mock_coro):
        await light.async_set_device_config()
    assert len(transport.mock_calls) == 1
    assert transport.mock_calls[0][0] == "write"
    assert (
        transport.mock_calls[0][1][0]
        == b"b\x002\x04\x00\x00\x00\x00\x00\x00\x02\xf0\x8a"
    )

    transport.reset_mock()
    with patch.object(light, "_async_device_config_resync", mock_coro):
        await light.async_set_device_config(
            ic_type="SK6812", wiring="GRB", pixels_per_segment=300
        )
    assert len(transport.mock_calls) == 1
    assert transport.mock_calls[0][0] == "write"
    assert (
        transport.mock_calls[0][1][0]
        == b"b\x01,\x05\x00\x00\x00\x00\x00\x00\x02\xf0\x86"
    )


@pytest.mark.asyncio
async def test_ws2811_a2(mock_aio_protocol, caplog: pytest.LogCaptureFixture):
    """Test we can determine ws2811 configuration."""
    light = AIOWifiLedBulb("192.168.1.166")

    def _updated_callback(*args, **kwargs):
        pass

    task = asyncio.create_task(light.async_setup(_updated_callback))
    transport, protocol = await mock_aio_protocol()
    light._aio_protocol.data_received(
        b"\x81\xA2#\x25\x01\x10\x64\x00\x00\x00\x04\x00\xf0\xd4"
    )
    # ic state
    light._aio_protocol.data_received(b"\x00\x63\x00\x19\x00\x02\x04\x03\x19\x02\xA0")

    await task
    assert light.pixels_per_segment == 25
    assert light.segments == 2
    assert light.music_pixels_per_segment == 25
    assert light.music_segments == 2
    assert light.ic_type == "WS2811"
    assert light.ic_type_num == 4
    assert light.operating_mode is None
    assert light.operating_modes is None
    assert light.wiring == "GBR"
    assert light.wiring_num == 3
    assert light.wirings == ["RGB", "RBG", "GRB", "GBR", "BRG", "BGR"]
    assert light.model_num == 0xA2
    assert light.dimmable_effects is True
    assert light.requires_turn_on is False

    transport.reset_mock()
    with patch.object(light, "_async_device_config_resync", mock_coro):
        await light.async_set_device_config()
    assert len(transport.mock_calls) == 1
    assert transport.mock_calls[0][0] == "write"
    assert transport.mock_calls[0][1][0] == b"b\x00\x19\x00\x02\x04\x03\x19\x02\xf0\x8f"

    transport.reset_mock()
    with patch.object(light, "_async_device_config_resync", mock_coro):
        await light.async_set_device_config(
            ic_type="SK6812", wiring="GRB", pixels_per_segment=300
        )
    assert len(transport.mock_calls) == 1
    assert transport.mock_calls[0][0] == "write"
    assert transport.mock_calls[0][1][0] == b"b\x01,\x00\x02\x06\x02\x19\x02\xf0\xa4"

    transport.reset_mock()
    with patch.object(light, "_async_device_config_resync", mock_coro):
        await light.async_set_device_config(
            pixels_per_segment=1000,
            segments=1000,
            music_pixels_per_segment=1000,
            music_segments=1000,
        )
    assert len(transport.mock_calls) == 1
    assert transport.mock_calls[0][0] == "write"
    assert transport.mock_calls[0][1][0] == b"b\x01,\x00\x06\x04\x03\x96\x06\xf0("


@pytest.mark.asyncio
async def test_async_set_zones(mock_aio_protocol, caplog: pytest.LogCaptureFixture):
    """Test we can set set zone colors."""
    light = AIOWifiLedBulb("192.168.1.166")

    def _updated_callback(*args, **kwargs):
        pass

    task = asyncio.create_task(light.async_setup(_updated_callback))
    transport, protocol = await mock_aio_protocol()
    light._aio_protocol.data_received(
        b"\x81\xA3#\x25\x01\x10\x64\x00\x00\x00\x04\x00\xf0\xd5"
    )
    # ic state
    light._aio_protocol.data_received(b"\x00\x63\x00\x19\x00\x02\x04\x03\x19\x02\xA0")
    # sometimes the devices responds 2x
    light._aio_protocol.data_received(b"\x00\x63\x00\x19\x00\x02\x04\x03\x19\x02\xA0")

    await task
    assert light.pixels_per_segment == 25
    assert light.segments == 2
    assert light.music_pixels_per_segment == 25
    assert light.music_segments == 2
    assert light.ic_types == [
        "WS2812B",
        "SM16703",
        "SM16704",
        "WS2811",
        "UCS1903",
        "SK6812",
        "SK6812RGBW",
        "INK1003",
        "UCS2904B",
    ]
    assert light.ic_type == "WS2811"
    assert light.ic_type_num == 4
    assert light.operating_mode is None
    assert light.operating_modes is None
    assert light.wiring == "GBR"
    assert light.wiring_num == 3
    assert light.wirings == ["RGB", "RBG", "GRB", "GBR", "BRG", "BGR"]
    assert light.model_num == 0xA3
    assert light.dimmable_effects is True
    assert light.requires_turn_on is False

    transport.reset_mock()
    with patch.object(light, "_async_device_config_resync", mock_coro):
        await light.async_set_device_config()
    assert len(transport.mock_calls) == 1
    assert transport.mock_calls[0][0] == "write"
    assert (
        transport.mock_calls[0][1][0]
        == b"\xb0\xb1\xb2\xb3\x00\x01\x01\x01\x00\x0bb\x00\x19\x00\x02\x04\x03\x19\x02\xf0\x8f\xf2"
    )

    transport.reset_mock()
    with patch.object(light, "_async_device_config_resync", mock_coro):
        await light.async_set_device_config(
            ic_type="SK6812",
            wiring="GRB",
            pixels_per_segment=300,
            segments=2,
            music_pixels_per_segment=150,
            music_segments=2,
        )
    assert len(transport.mock_calls) == 1
    assert transport.mock_calls[0][0] == "write"
    assert (
        transport.mock_calls[0][1][0]
        == b"\xb0\xb1\xb2\xb3\x00\x01\x01\x02\x00\x0bb\x01,\x00\x02\x06\x02\x96\x02\xf0!\x17"
    )

    transport.reset_mock()
    with patch.object(light, "_async_device_config_resync", mock_coro):
        await light.async_set_device_config(
            ic_type="SK6812",
            wiring="GRB",
            pixels_per_segment=300,
            segments=2,
            music_pixels_per_segment=300,
            music_segments=2,
        )
    assert len(transport.mock_calls) == 1
    assert transport.mock_calls[0][0] == "write"
    assert (
        transport.mock_calls[0][1][0]
        == b"\xb0\xb1\xb2\xb3\x00\x01\x01\x03\x00\x0bb\x01,\x00\x02\x06\x02\x96\x02\xf0!\x18"
    )

    transport.reset_mock()

    await light.async_set_zones(
        [(255, 0, 0), (0, 0, 255)], 100, MultiColorEffects.STROBE
    )
    assert transport.mock_calls[0][0] == "write"
    assert transport.mock_calls[0][1][0] == bytearray(
        b"\xb0\xb1\xb2\xb3\x00\x01\x01\x04\x00TY\x00T\xff\x00\x00"
        b"\xff\x00\x00\xff\x00\x00\xff\x00\x00\xff\x00\x00\xff\x00\x00\xff"
        b"\x00\x00\xff\x00\x00\xff\x00\x00\xff\x00\x00\xff\x00\x00\xff\x00"
        b"\x00\x00\x00\xff\x00\x00\xff\x00\x00\xff\x00\x00\xff\x00\x00\xff"
        b"\x00\x00\xff\x00\x00\xff\x00\x00\xff\x00\x00\xff\x00\x00\xff\x00"
        b"\x00\xff\x00\x00\xff\x00\x00\xff\x00\x1e\x03d\x00\x19R"
    )

    with pytest.raises(ValueError):
        await light.async_set_zones(
            [(255, 0, 0) for _ in range(30)],
        )


@pytest.mark.asyncio
async def test_async_set_zones_unsupported_device(
    mock_aio_protocol, caplog: pytest.LogCaptureFixture
):
    """Test we can set set zone colors raises valueerror on unsupported."""
    light = AIOWifiLedBulb("192.168.1.166")

    def _updated_callback(*args, **kwargs):
        pass

    task = asyncio.create_task(light.async_setup(_updated_callback))
    transport, protocol = await mock_aio_protocol()
    light._aio_protocol.data_received(
        b"\x81\x25#\x25\x01\x10\x64\x00\x00\x00\x04\x00\xf0\x57"
    )
    await task
    assert light.model_num == 0x25

    transport.reset_mock()
    with pytest.raises(ValueError):
        await light.async_set_zones(
            [(255, 0, 0), (0, 0, 255)], 100, MultiColorEffects.STROBE
        )


@pytest.mark.asyncio
async def test_0x06_device(mock_aio_protocol, caplog: pytest.LogCaptureFixture):
    """Test we can get wiring for an 0x06."""
    light = AIOWifiLedBulb("192.168.1.166")

    def _updated_callback(*args, **kwargs):
        pass

    task = asyncio.create_task(light.async_setup(_updated_callback))
    transport, protocol = await mock_aio_protocol()
    light._aio_protocol.data_received(
        b"\x81\x06\x24\x61\x24\x01\x00\xFF\x00\x00\x03\x00\xF0\x23"
    )
    await task
    assert light.model_num == 0x06
    assert light.pixels_per_segment is None
    assert light.segments is None
    assert light.music_pixels_per_segment is None
    assert light.music_segments is None
    assert light.ic_types is None
    assert light.ic_type is None
    assert light.operating_mode == "RGB&W"
    assert light.operating_modes == ["RGB&W", "RGB/W"]
    assert light.wiring == "GRBW"
    assert light.wiring_num == 2
    assert light.wirings == ["RGBW", "GRBW", "BRGW"]


@pytest.mark.asyncio
async def test_0x07_device(mock_aio_protocol, caplog: pytest.LogCaptureFixture):
    """Test we can get wiring for an 0x07."""
    light = AIOWifiLedBulb("192.168.1.166")

    def _updated_callback(*args, **kwargs):
        pass

    task = asyncio.create_task(light.async_setup(_updated_callback))
    transport, protocol = await mock_aio_protocol()
    light._aio_protocol.data_received(
        b"\x81\x07\x24\x61\xC7\x01\x00\x00\x00\x00\x02\xFF\x0F\xE5"
    )
    await task
    assert light.model_num == 0x07
    assert light.pixels_per_segment is None
    assert light.segments is None
    assert light.music_pixels_per_segment is None
    assert light.music_segments is None
    assert light.ic_types is None
    assert light.ic_type is None
    assert light.operating_mode == "RGB/CCT"
    assert light.operating_modes == ["RGB&CCT", "RGB/CCT"]
    assert light.wiring == "CBRGW"
    assert light.wiring_num == 12
    assert light.wirings == [
        "RGBCW",
        "GRBCW",
        "BRGCW",
        "RGBWC",
        "GRBWC",
        "BRGWC",
        "WRGBC",
        "WGRBC",
        "WBRGC",
        "CRGBW",
        "CBRBW",
        "CBRGW",
        "WCRGB",
        "WCGRB",
        "WCBRG",
    ]


@pytest.mark.asyncio
async def test_async_set_music_mode_0x08(
    mock_aio_protocol, caplog: pytest.LogCaptureFixture
):
    """Test we can set music mode on an 0x08."""
    light = AIOWifiLedBulb("192.168.1.166")

    def _updated_callback(*args, **kwargs):
        pass

    with patch.object(aiodevice, "COMMAND_SPACING_DELAY", 0):
        task = asyncio.create_task(light.async_setup(_updated_callback))
        transport, protocol = await mock_aio_protocol()
        light._aio_protocol.data_received(
            b"\x81\x08#\x5d\x01\x10\x64\x00\x00\x00\x04\x00\xf0\x72"
        )
        await task
        assert light.model_num == 0x08
        assert light.version_num == 4
        assert light.effect == EFFECT_MUSIC
        assert light.microphone is True
        assert light.protocol == PROTOCOL_LEDENET_8BYTE_DIMMABLE_EFFECTS
        assert light.pixels_per_segment is None
        assert light.segments is None
        assert light.music_pixels_per_segment is None
        assert light.music_segments is None
        assert light.ic_types is None
        assert light.ic_type is None
        assert light.operating_mode is None
        assert light.operating_modes is None
        assert light.wiring is None  # How can we get this in music mode?
        assert light.wirings == ["RGB", "GRB", "BRG"]

        transport.reset_mock()
        await light.async_set_music_mode()
        assert transport.mock_calls[0][0] == "write"
        assert transport.mock_calls[0][1][0] == b"s\x01d\x0f\xe7"
        assert transport.mock_calls[1][0] == "write"
        assert transport.mock_calls[1][1][0] == b"7\x00\x007"

        with pytest.raises(ValueError):
            await light.async_set_music_mode(mode=0x08)


@pytest.mark.asyncio
async def test_async_set_music_mode_0x08_v1_firmware(
    mock_aio_protocol, caplog: pytest.LogCaptureFixture
):
    """Test we can set music mode on an 0x08 with v1 firmware."""
    light = AIOWifiLedBulb("192.168.1.166")

    def _updated_callback(*args, **kwargs):
        pass

    with patch.object(aiodevice, "COMMAND_SPACING_DELAY", 0):
        task = asyncio.create_task(light.async_setup(_updated_callback))
        transport, protocol = await mock_aio_protocol()
        light._aio_protocol.data_received(
            b"\x81\x08\x23\x62\x23\x01\x80\x00\xFF\x00\x01\x00\x00\xB2"
        )
        await task
        assert light.model_num == 0x08
        assert light.version_num == 1
        assert light.effect == EFFECT_MUSIC
        assert light.microphone is True
        assert light.protocol == PROTOCOL_LEDENET_8BYTE

        transport.reset_mock()
        await light.async_set_music_mode()
        assert len(transport.mock_calls) == 1
        assert transport.mock_calls[0][0] == "write"
        assert transport.mock_calls[0][1][0] == b"s\x01d\x0f\xe7"


@pytest.mark.asyncio
async def test_async_set_music_mode_0x08_v2_firmware(
    mock_aio_protocol, caplog: pytest.LogCaptureFixture
):
    """Test we can set music mode on an 0x08 with v2 firmware."""
    light = AIOWifiLedBulb("192.168.1.166")

    def _updated_callback(*args, **kwargs):
        pass

    with patch.object(aiodevice, "COMMAND_SPACING_DELAY", 0):
        task = asyncio.create_task(light.async_setup(_updated_callback))
        transport, protocol = await mock_aio_protocol()
        light._aio_protocol.data_received(
            b"\x81\x08\x23\x62\x23\x01\x80\x00\xFF\x00\x02\x00\x00\xB3"
        )
        await task
        assert light.model_num == 0x08
        assert light.version_num == 2
        assert light.effect == EFFECT_MUSIC
        assert light.microphone is True
        assert light.protocol == PROTOCOL_LEDENET_8BYTE_DIMMABLE_EFFECTS

        transport.reset_mock()
        await light.async_set_music_mode()
        assert transport.mock_calls[0][0] == "write"
        assert transport.mock_calls[0][1][0] == b"s\x01d\x0f\xe7"
        assert transport.mock_calls[1][0] == "write"
        assert transport.mock_calls[1][1][0] == b"7\x00\x007"


@pytest.mark.asyncio
async def test_async_set_music_mode_a2(
    mock_aio_protocol, caplog: pytest.LogCaptureFixture
):
    """Test we can set music mode on an 0xA2."""
    light = AIOWifiLedBulb("192.168.1.166")

    def _updated_callback(*args, **kwargs):
        pass

    task = asyncio.create_task(light.async_setup(_updated_callback))
    transport, protocol = await mock_aio_protocol()
    light._aio_protocol.data_received(
        b"\x81\xA2#\x62\x01\x10\x64\x00\x00\x00\x04\x00\xf0\x11"
    )
    # ic state
    light._aio_protocol.data_received(b"\x00\x63\x00\x19\x00\x02\x04\x03\x19\x02\xA0")
    await task
    assert light.model_num == 0xA2
    assert light.effect == EFFECT_MUSIC
    assert light.microphone is True
    assert light._protocol.state_push_updates is False
    assert light._protocol.power_push_updates is False

    transport.reset_mock()
    await light.async_set_music_mode()
    assert transport.mock_calls[0][0] == "write"
    assert transport.mock_calls[0][1][0] == b"s\x01&\x01d\x00\x00\x00\x00\x00dd\xc7"

    transport.reset_mock()
    await light.async_set_effect(EFFECT_MUSIC, 100, 100)
    assert transport.mock_calls[0][0] == "write"
    assert transport.mock_calls[0][1][0] == b"s\x01&\x01d\x00\x00\x00\x00\x00dd\xc7"

    # light is on
    light._aio_protocol.data_received(
        b"\x81\xA2\x23\x62\x01\x10\x64\x00\x00\x00\x04\x00\xf0\x11"
    )
    transport.reset_mock()
    await light.async_update()
    await light.async_update()
    await light.async_update()
    await light.async_update()
    await asyncio.sleep(0)
    assert len(transport.mock_calls) == 4

    # light is off
    light._aio_protocol.data_received(
        b"\x81\xA2\x24\x62\x01\x10\x64\x00\x00\x00\x04\x00\xf0\x12"
    )
    transport.reset_mock()
    await light.async_update()
    await light.async_update()
    await light.async_update()
    await light.async_update()
    await asyncio.sleep(0)
    assert len(transport.mock_calls) == 4


@pytest.mark.asyncio
async def test_async_set_music_mode_a3(
    mock_aio_protocol, caplog: pytest.LogCaptureFixture
):
    """Test we can set music mode on an 0xA3."""
    light = AIOWifiLedBulb("192.168.1.166")

    def _updated_callback(*args, **kwargs):
        pass

    task = asyncio.create_task(light.async_setup(_updated_callback))
    transport, protocol = await mock_aio_protocol()
    light._aio_protocol.data_received(
        b"\x81\xA3#\x62\x01\x10\x64\x00\x00\x00\x04\x00\xf0\x12"
    )
    # ic state
    light._aio_protocol.data_received(b"\x00\x63\x00\x19\x00\x02\x04\x03\x19\x02\xA0")
    await task
    assert light.model_num == 0xA3
    assert light.effect == EFFECT_MUSIC
    assert light.microphone is True

    transport.reset_mock()
    await light.async_set_music_mode()
    assert transport.mock_calls[0][0] == "write"
    assert transport.mock_calls[0][1][0].startswith(b"\xb0\xb1\xb2\xb3")

    with pytest.raises(ValueError):
        await light.async_set_music_mode(mode=0x08)

    with pytest.raises(ValueError):
        await light.async_set_music_mode(effect=0x99)


@pytest.mark.asyncio
async def test_async_set_music_mode_device_without_mic_0x07(
    mock_aio_protocol, caplog: pytest.LogCaptureFixture
):
    """Test we can set music mode on an 0x08."""
    light = AIOWifiLedBulb("192.168.1.166")

    def _updated_callback(*args, **kwargs):
        pass

    task = asyncio.create_task(light.async_setup(_updated_callback))
    transport, protocol = await mock_aio_protocol()
    light._aio_protocol.data_received(
        b"\x81\x07#\x25\x01\x10\x64\x00\x00\x00\x04\x00\xf0\x39"
    )
    await task
    assert light.model_num == 0x07
    assert light.microphone is False

    transport.reset_mock()
    with pytest.raises(ValueError):
        await light.async_set_music_mode()


@pytest.mark.asyncio
async def test_async_failed_callback(
    mock_aio_protocol, caplog: pytest.LogCaptureFixture
):
    """Test we log on failed callback."""
    light = AIOWifiLedBulb("192.168.1.166")
    caplog.set_level(logging.DEBUG)

    def _updated_callback(*args, **kwargs):
        raise ValueError("something went wrong")

    task = asyncio.create_task(light.async_setup(_updated_callback))
    transport, protocol = await mock_aio_protocol()
    light._aio_protocol.data_received(
        b"\x81\xA3#\x25\x01\x10\x64\x00\x00\x00\x04\x00\xf0\xd5"
    )
    # ic state
    light._aio_protocol.data_received(b"\x00\x63\x00\x19\x00\x02\x04\x03\x19\x02\xA0")
    await task
    assert light.model_num == 0xA3
    assert light.dimmable_effects is True
    assert light.requires_turn_on is False
    assert "something went wrong" in caplog.text


@pytest.mark.asyncio
async def test_async_set_custom_effect(
    mock_aio_protocol, caplog: pytest.LogCaptureFixture
):
    """Test we can set a custom effect."""
    light = AIOWifiLedBulb("192.168.1.166")

    def _updated_callback(*args, **kwargs):
        pass

    task = asyncio.create_task(light.async_setup(_updated_callback))
    transport, protocol = await mock_aio_protocol()
    light._aio_protocol.data_received(
        b"\x81\x25\x23\x61\x05\x10\xb6\x00\x98\x19\x04\x25\x0f\xde"
    )
    await task
    assert light.model_num == 0x25

    transport.reset_mock()

    # no values
    with pytest.raises(ValueError):
        await light.async_set_custom_pattern([], 50, "jump")

    await light.async_set_custom_pattern(
        [
            (255, 0, 0),
            (255, 0, 0),
            (255, 0, 0),
            (255, 0, 0),
            (255, 0, 0),
            (255, 0, 0),
            (255, 0, 0),
            (255, 0, 0),
            (255, 0, 0),
            (255, 0, 0),
            (255, 0, 0),
            (255, 0, 0),
            (255, 0, 0),
            (255, 0, 0),
            (255, 0, 255),
            (255, 0, 0),
            (255, 0, 0),
        ],
        50,
        "jump",
    )
    assert transport.mock_calls[0][0] == "write"
    assert (
        transport.mock_calls[0][1][0]
        == b"Q\xff\x00\x00\x00\xff\x00\x00\x00\xff\x00\x00\x00\xff\x00\x00\x00\xff\x00\x00\x00\xff\x00\x00\x00\xff\x00\x00\x00\xff\x00\x00\x00\xff\x00\x00\x00\xff\x00\x00\x00\xff\x00\x00\x00\xff\x00\x00\x00\xff\x00\x00\x00\xff\x00\x00\x00\xff\x00\xff\x00\xff\x00\x00\x00\x10;\xff\x0f\x99"
    )


@pytest.mark.asyncio
async def test_async_set_brightness_rgbww(mock_aio_protocol):
    """Test we can set brightness rgbww."""
    light = AIOWifiLedBulb("192.168.1.166")

    def _updated_callback(*args, **kwargs):
        pass

    task = asyncio.create_task(light.async_setup(_updated_callback))
    transport, protocol = await mock_aio_protocol()
    light._aio_protocol.data_received(
        b"\x81\x25\x23\x61\x05\x10\xb6\x00\x98\x19\x04\x25\x0f\xde"
    )
    await task

    await light.async_stop()
    await asyncio.sleep(0)  # make sure nothing throws

    transport.reset_mock()
    await light.async_set_brightness(255)
    assert transport.mock_calls[0][0] == "write"
    assert transport.mock_calls[0][1][0] == b"1\xff\x00\xd5\xff\xff\x00\x0f\x12"

    transport.reset_mock()
    await light.async_set_brightness(128)
    assert transport.mock_calls[0][0] == "write"
    assert transport.mock_calls[0][1][0] == b"1\x80\x00k\x80\x80\x00\x0f+"


@pytest.mark.asyncio
async def test_async_set_brightness_cct(mock_aio_protocol):
    """Test we can set brightness with a cct device."""
    light = AIOWifiLedBulb("192.168.1.166")

    def _updated_callback(*args, **kwargs):
        pass

    task = asyncio.create_task(light.async_setup(_updated_callback))
    transport, protocol = await mock_aio_protocol()
    light._aio_protocol.data_received(
        b"\x81\x25\x23\x61\x02\x10\xb6\x00\x98\x19\x04\x25\x0f\xdb"
    )
    await task

    await light.async_stop()
    await asyncio.sleep(0)  # make sure nothing throws

    transport.reset_mock()
    await light.async_set_brightness(255)
    assert transport.mock_calls[0][0] == "write"
    assert transport.mock_calls[0][1][0] == b"1\x00\x00\x00g\x98\x0f\x0fN"
    assert light.brightness == 255

    transport.reset_mock()
    await light.async_set_brightness(128)
    assert transport.mock_calls[0][0] == "write"
    assert transport.mock_calls[0][1][0] == b"1\x00\x00\x004L\x0f\x0f\xcf"
    assert light.brightness == 128


@pytest.mark.asyncio
async def test_async_set_brightness_dim(mock_aio_protocol):
    """Test we can set brightness with a dim only device."""
    light = AIOWifiLedBulb("192.168.1.166")

    def _updated_callback(*args, **kwargs):
        pass

    task = asyncio.create_task(light.async_setup(_updated_callback))
    transport, protocol = await mock_aio_protocol()
    light._aio_protocol.data_received(
        b"\x81\x25\x23\x61\x01\x10\xb6\x00\x98\x19\x04\x25\x0f\xda"
    )
    await task

    await light.async_stop()
    await asyncio.sleep(0)  # make sure nothing throws

    transport.reset_mock()
    await light.async_set_brightness(255)
    assert transport.mock_calls[0][0] == "write"
    assert transport.mock_calls[0][1][0] == b"1\x00\x00\x00\xff\xff\x0f\x0fM"
    assert light.brightness == 255

    transport.reset_mock()
    await light.async_set_brightness(128)
    assert transport.mock_calls[0][0] == "write"
    assert transport.mock_calls[0][1][0] == b"1\x00\x00\x00\x80\x80\x0f\x0fO"
    assert light.brightness == 128


@pytest.mark.asyncio
async def test_async_set_brightness_rgb(mock_aio_protocol):
    """Test we can set brightness with a rgb only device."""
    light = AIOWifiLedBulb("192.168.1.166")

    def _updated_callback(*args, **kwargs):
        pass

    task = asyncio.create_task(light.async_setup(_updated_callback))
    transport, protocol = await mock_aio_protocol()
    light._aio_protocol.data_received(
        b"\x81\x25\x23\x61\x03\x10\xb6\x00\x98\x19\x04\x25\x0f\xdc"
    )
    await task

    await light.async_stop()
    await asyncio.sleep(0)  # make sure nothing throws

    transport.reset_mock()
    await light.async_set_brightness(255)
    assert transport.mock_calls[0][0] == "write"
    assert transport.mock_calls[0][1][0] == b"1\xff\x00\xd4\x00\x00\xf0\x0f\x03"
    assert light.brightness == 255

    transport.reset_mock()
    await light.async_set_brightness(128)
    assert transport.mock_calls[0][0] == "write"
    assert transport.mock_calls[0][1][0] == b"1\x80\x00j\x00\x00\xf0\x0f\x1a"
    assert light.brightness == 128


@pytest.mark.asyncio
async def test_async_set_brightness_rgbw(mock_aio_protocol):
    """Test we can set brightness with a rgbw only device."""
    light = AIOWifiLedBulb("192.168.1.166")

    def _updated_callback(*args, **kwargs):
        pass

    task = asyncio.create_task(light.async_setup(_updated_callback))
    transport, protocol = await mock_aio_protocol()
    light._aio_protocol.data_received(
        b"\x81\x25\x23\x61\x04\x10\xb6\x00\x98\x19\x04\x25\x0f\xdd"
    )
    await task

    await light.async_stop()
    await asyncio.sleep(0)  # make sure nothing throws

    transport.reset_mock()
    await light.async_set_brightness(255)
    assert transport.mock_calls[0][0] == "write"
    assert transport.mock_calls[0][1][0] == b"1\xff\x00\xd5\xff\xff\x00\x0f\x12"
    assert light.brightness == 255

    transport.reset_mock()
    await light.async_set_brightness(128)
    assert transport.mock_calls[0][0] == "write"
    assert transport.mock_calls[0][1][0] == b"1\x80\x00k\x80\x80\x00\x0f+"
    assert light.brightness == 128


@pytest.mark.asyncio
async def test_cct_protocol_device(mock_aio_protocol):
    """Test a cct protocol device."""
    light = AIOWifiLedBulb("192.168.1.166")

    def _updated_callback(*args, **kwargs):
        pass

    task = asyncio.create_task(light.async_setup(_updated_callback))
    transport, protocol = await mock_aio_protocol()
    light._aio_protocol.data_received(
        b"\x81\x1C\x23\x61\x00\x05\x00\x64\x64\x64\x03\x64\x0F\xC8"
    )
    await task
    assert light.getCCT() == (0, 255)
    assert light.color_temp == 6500
    assert light.brightness == 255

    light._aio_protocol.data_received(
        b"\x81\x1C\x23\x61\x00\x05\x00\x00\x00\x00\x03\x64\x00\x8D"
    )
    assert light.getCCT() == (255, 0)
    assert light.color_temp == 2700
    assert light.brightness == 255
    assert light.dimmable_effects is False
    assert light.requires_turn_on is False
    assert light._protocol.power_push_updates is True
    assert light._protocol.state_push_updates is True

    transport.reset_mock()
    await light.async_set_brightness(32)
    assert transport.mock_calls[0][0] == "write"
    assert (
        transport.mock_calls[0][1][0]
        == b"\xb0\xb1\xb2\xb3\x00\x01\x01\x00\x00\t5\xb1\x00\r\x00\x00\x00\x03\xf6\xbd"
    )
    assert light.brightness == 33

    transport.reset_mock()
    await light.async_set_brightness(128)
    assert transport.mock_calls[0][0] == "write"
    assert (
        transport.mock_calls[0][1][0]
        == b"\xb0\xb1\xb2\xb3\x00\x01\x01\x01\x00\t5\xb1\x002\x00\x00\x00\x03\x1b\x08"
    )
    assert light.brightness == 128

    transport.reset_mock()
    await light.async_set_brightness(1)
    assert transport.mock_calls[0][0] == "write"
    assert (
        transport.mock_calls[0][1][0]
        == b"\xb0\xb1\xb2\xb3\x00\x01\x01\x02\x00\t5\xb1\x00\x02\x00\x00\x00\x03\xeb\xa9"
    )
    assert light.brightness == 0

    transport.reset_mock()
    await light.async_set_levels(w=0, w2=255)
    assert transport.mock_calls[0][0] == "write"
    assert (
        transport.mock_calls[0][1][0]
        == b"\xb0\xb1\xb2\xb3\x00\x01\x01\x03\x00\t5\xb1dd\x00\x00\x00\x03\xb16"
    )
    assert light.getCCT() == (0, 255)
    assert light.color_temp == 6500
    assert light.brightness == 255

    transport.reset_mock()
    await light.async_set_effect("random", 50)
    assert transport.mock_calls[0][0] == "write"
    assert transport.mock_calls[0][1][0].startswith(b"\xb0\xb1\xb2\xb3\x00")

    # light is on
    light._aio_protocol.data_received(
        b"\x81\x1C\x23\x61\x00\x05\x00\x64\x64\x64\x03\x64\x0F\xC8"
    )
    assert light._last_update_time == aiodevice.NEVER_TIME
    transport.reset_mock()
    await light.async_update()
    await light.async_update()
    await light.async_update()
    await light.async_update()
    await asyncio.sleep(0)
    assert len(transport.mock_calls) == 1

    # light is off
    light._aio_protocol.data_received(
        b"\x81\x1C\x24\x61\x00\x05\x00\x64\x64\x64\x03\x64\x0F\xC9"
    )
    transport.reset_mock()
    await light.async_update()
    await light.async_update()
    await light.async_update()
    await light.async_update()
    await asyncio.sleep(0)
    assert len(transport.mock_calls) == 0

    transport.reset_mock()
    for _ in range(4):
        light._last_update_time = aiodevice.NEVER_TIME
        await light.async_update()
    await asyncio.sleep(0)
    assert len(transport.mock_calls) == 4

    light._last_update_time = aiodevice.NEVER_TIME
    for _ in range(4):
        # First failure should keep the device in
        # a failure state until we get to an update
        # time
        with pytest.raises(RuntimeError):
            await light.async_update()

    # Should not raise now that bulb has recovered
    light._last_update_time = aiodevice.NEVER_TIME
    await light.async_update()


@pytest.mark.asyncio
async def test_christmas_protocol_device(mock_aio_protocol):
    """Test a christmas protocol device."""
    light = AIOWifiLedBulb("192.168.1.166")

    def _updated_callback(*args, **kwargs):
        pass

    task = asyncio.create_task(light.async_setup(_updated_callback))
    transport, protocol = await mock_aio_protocol()
    light._aio_protocol.data_received(
        b"\x81\x1a\x23\x61\x00\x00\x00\xff\x00\x00\x01\x00\x06\x25"
    )
    await task
    assert light.rgb == (0, 255, 0)
    assert light.brightness == 255
    assert len(light.effect_list) == 101
    assert light.protocol == PROTOCOL_LEDENET_ADDRESSABLE_CHRISTMAS
    assert light.dimmable_effects is False
    assert light.requires_turn_on is False
    assert light._protocol.power_push_updates is True
    assert light._protocol.state_push_updates is False

    transport.reset_mock()
    await light.async_set_brightness(255)
    assert transport.mock_calls[0][0] == "write"
    assert (
        transport.mock_calls[0][1][0]
        == b"\xb0\xb1\xb2\xb3\x00\x01\x01\x00\x00\x0d\x3b\xa1<dd\x00\x00\x00\x00\x00\x00\x00\xe0\x95"
    )
    assert light.brightness == 255

    transport.reset_mock()
    await light.async_set_brightness(128)
    assert transport.mock_calls[0][0] == "write"
    assert (
        transport.mock_calls[0][1][0]
        == b"\xb0\xb1\xb2\xb3\x00\x01\x01\x01\x00\r;\xa1<d2\x00\x00\x00\x00\x00\x00\x00\xae2"
    )
    assert light.brightness == 128

    transport.reset_mock()
    await light.async_set_levels(r=255, g=255, b=255)
    assert transport.mock_calls[0][0] == "write"
    assert (
        transport.mock_calls[0][1][0]
        == b"\xb0\xb1\xb2\xb3\x00\x01\x01\x02\x00\r;\xa1\x00\x00\x64\x00\x00\x00\x00\x00\x00\x00@W"
    )
    assert light.brightness == 255

    transport.reset_mock()
    await light.async_set_effect("Random Jump Async", 50)
    assert transport.mock_calls[0][0] == "write"
    assert (
        transport.mock_calls[0][1][0]
        == b"\xb0\xb1\xb2\xb3\x00\x01\x01\x03\x00\x07\xa3\x01\x10\x00\x00\x00\xb4:"
    )
    light._transition_complete_time = 0
    light._aio_protocol.data_received(
        b"\x81\x1a\x23\x60\x01\x00\x64\x10\x00\x00\x01\x00\x06\x9a"
    )
    assert light.effect == "Random Jump Async"
    assert light.speed == 50

    transport.reset_mock()
    await light.async_set_effect("Random Jump Async", 100)
    assert transport.mock_calls[0][0] == "write"
    assert (
        transport.mock_calls[0][1][0]
        == b"\xb0\xb1\xb2\xb3\x00\x01\x01\x04\x00\x07\xa3\x01\x01\x00\x00\x00\xa5\x1d"
    )

    light._transition_complete_time = 0
    light._aio_protocol.data_received(
        b"\x81\x1a\x23\x60\x02\x00\x64\x01\x00\x00\x01\x00\x06\x8c"
    )
    assert light.effect == "Random Gradient Async"
    assert light.speed == 100

    with pytest.raises(ValueError):
        await light.async_set_preset_pattern(101, 50, 100)

    light._transition_complete_time = 0
    light._aio_protocol.data_received(
        b"\x81\x1a\x23\x61\x07\x00\x66\x00\x66\x00\x01\x00\x06\xf9"
    )
    assert light.effect is None
    assert light.rgb == (102, 0, 102)
    assert light.speed == 100

    transport.reset_mock()
    await light.async_set_zones([(255, 0, 0), (0, 0, 255)])
    assert transport.mock_calls[0][0] == "write"
    assert transport.mock_calls[0][1][0] == (
        b"\xb0\xb1\xb2\xb3\x00\x01\x01\x05\x004\xa0\x00`\x00\x01\xff\x00\x00\x00\x00\xff\x00\x02\xff\x00\x00\x00\x00\xff\x00\x03\xff\x00\x00\x00\x00\xff\x00\x04\x00\x00\xff\x00\x00\xff\x00\x05\x00\x00\xff\x00\x00\xff\x00\x06\x00\x00\xff\x00\x00\xff\t\x13"
    )

    transport.reset_mock()
    await light.async_set_zones(
        [(255, 0, 0), (0, 0, 255), (0, 255, 0), (255, 255, 255)]
    )
    assert transport.mock_calls[0][0] == "write"
    assert transport.mock_calls[0][1][0] == (
        b"\xb0\xb1\xb2\xb3\x00\x01\x01\x06\x004\xa0\x00`\x00\x01\xff\x00\x00\x00\x00\xff\x00\x02\x00\x00\xff\x00\x00\xff\x00\x03\x00\xff\x00\x00\x00\xff\x00\x04\xff\xff\xff\x00\x00\xff\x00\x05\xff\xff\xff\x00\x00\xff\x00\x06\xff\xff\xff\x00\x00\xff\x03\x08"
    )

    with pytest.raises(ValueError):
        await light.async_set_zones(
            [
                (255, 0, 0),
                (0, 0, 255),
                (0, 255, 0),
                (255, 255, 255),
                (255, 255, 255),
                (255, 255, 255),
                (255, 255, 255),
            ]
        )


@pytest.mark.asyncio
async def test_async_get_time(mock_aio_protocol, caplog: pytest.LogCaptureFixture):
    """Test we can get the time."""
    light = AIOWifiLedBulb("192.168.1.166")

    def _updated_callback(*args, **kwargs):
        pass

    task = asyncio.create_task(light.async_setup(_updated_callback))
    transport, protocol = await mock_aio_protocol()
    light._aio_protocol.data_received(
        b"\x81\x25\x23\x61\x05\x10\xb6\x00\x98\x19\x04\x25\x0f\xde"
    )
    # ic state
    await task
    assert light.model_num == 0x25
    task = asyncio.ensure_future(light.async_get_time())
    await asyncio.sleep(0)
    # Invalid time
    light._aio_protocol.data_received(b"\x0f\x11\x14\x32\x01\x02\x106\x02\x07\x00\xac")
    light._aio_protocol.data_received(b"\x0f\x11\x14\x16\x01\x02\x106\x02\x07\x00\x9c")
    time = await task
    assert time == datetime.datetime(2022, 1, 2, 16, 54, 2)


@pytest.mark.asyncio
async def test_async_get_times_out(mock_aio_protocol, caplog: pytest.LogCaptureFixture):
    """Test we can get the time."""
    light = AIOWifiLedBulb("192.168.1.166", timeout=0.001)

    def _updated_callback(*args, **kwargs):
        pass

    task = asyncio.create_task(light.async_setup(_updated_callback))
    transport, protocol = await mock_aio_protocol()
    light._aio_protocol.data_received(
        b"\x81\x25\x23\x61\x05\x10\xb6\x00\x98\x19\x04\x25\x0f\xde"
    )
    # ic state
    await task
    assert light.model_num == 0x25
    task = asyncio.ensure_future(light.async_get_time())
    await asyncio.sleep(0)
    time = await task
    assert time is None


@pytest.mark.asyncio
async def test_async_set_time(mock_aio_protocol, caplog: pytest.LogCaptureFixture):
    """Test we can set the time."""
    light = AIOWifiLedBulb("192.168.1.166")

    def _updated_callback(*args, **kwargs):
        pass

    task = asyncio.create_task(light.async_setup(_updated_callback))
    transport, protocol = await mock_aio_protocol()
    light._aio_protocol.data_received(
        b"\x81\x25\x23\x61\x05\x10\xb6\x00\x98\x19\x04\x25\x0f\xde"
    )
    # ic state
    await task
    assert light.model_num == 0x25

    transport.reset_mock()
    await light.async_set_time(datetime.datetime(2020, 1, 1, 1, 1, 1))
    assert transport.mock_calls[0][0] == "write"
    assert (
        transport.mock_calls[0][1][0]
        == b"\x10\x14\x14\x01\x01\x01\x01\x01\x03\x00\x0fO"
    )

    transport.reset_mock()
    await light.async_set_time()
    assert transport.mock_calls[0][0] == "write"
    assert transport.mock_calls[0][1][0].startswith(b"\x10")

<<<<<<< HEAD
=======

@pytest.mark.asyncio
async def test_async_set_time_legacy_device(
    mock_aio_protocol, caplog: pytest.LogCaptureFixture
):
    """Test we can set the time on a legacy device."""
    light = AIOWifiLedBulb("192.168.1.166")
    light.discovery = FLUX_DISCOVERY_LEGACY

    def _updated_callback(*args, **kwargs):
        pass

    task = asyncio.create_task(light.async_setup(_updated_callback))
    transport, protocol = await mock_aio_protocol()
    light._aio_protocol.data_received(b"f\x03$A!\x08\x01\x19P\x01\x99")
    # ic state
    await task
    assert light.model_num == 0x03

    transport.reset_mock()
    await light.async_set_time(datetime.datetime(2020, 1, 1, 1, 1, 1))
    assert transport.mock_calls[0][0] == "write"
    assert (
        transport.mock_calls[0][1][0] == b"\x10\x14\x14\x01\x01\x01\x01\x01\x03\x00\x0f"
    )

    transport.reset_mock()
    await light.async_set_time()
    assert transport.mock_calls[0][0] == "write"
    assert transport.mock_calls[0][1][0].startswith(b"\x10")

>>>>>>> baed7b89

@pytest.mark.asyncio
async def test_async_enable_remote_access(mock_aio_protocol):
    """Test we can enable remote access."""
    light = AIOWifiLedBulb("192.168.1.166")

    def _updated_callback(*args, **kwargs):
        pass

    task = asyncio.create_task(light.async_setup(_updated_callback))
    transport, protocol = await mock_aio_protocol()
    light._aio_protocol.data_received(
        b"\x81\x25\x23\x61\x04\x10\xb6\x00\x98\x19\x04\x25\x0f\xdd"
    )
    await task

    with patch(
        "flux_led.aiodevice.AIOBulbScanner.async_enable_remote_access",
        return_value=mock_coro(True),
    ) as mock_async_enable_remote_access:
        await light.async_enable_remote_access("host", 1234)

    assert mock_async_enable_remote_access.mock_calls == [
        call("192.168.1.166", "host", 1234)
    ]


@pytest.mark.asyncio
async def test_async_disable_remote_access(mock_aio_protocol):
    """Test we can disable remote access."""
    light = AIOWifiLedBulb("192.168.1.166")

    def _updated_callback(*args, **kwargs):
        pass

    task = asyncio.create_task(light.async_setup(_updated_callback))
    transport, protocol = await mock_aio_protocol()
    light._aio_protocol.data_received(
        b"\x81\x25\x23\x61\x04\x10\xb6\x00\x98\x19\x04\x25\x0f\xdd"
    )
    await task

    with patch(
        "flux_led.aiodevice.AIOBulbScanner.async_disable_remote_access",
        return_value=mock_coro(True),
    ) as mock_async_disable_remote_access:
        await light.async_disable_remote_access()

    assert mock_async_disable_remote_access.mock_calls == [call("192.168.1.166")]


@pytest.mark.asyncio
async def test_async_reboot(mock_aio_protocol):
    """Test we can reboot."""
    light = AIOWifiLedBulb("192.168.1.166")

    def _updated_callback(*args, **kwargs):
        pass

    task = asyncio.create_task(light.async_setup(_updated_callback))
    transport, protocol = await mock_aio_protocol()
    light._aio_protocol.data_received(
        b"\x81\x25\x23\x61\x04\x10\xb6\x00\x98\x19\x04\x25\x0f\xdd"
    )
    await task

    with patch(
        "flux_led.aiodevice.AIOBulbScanner.async_reboot",
        return_value=mock_coro(True),
    ) as mock_async_reboot:
        await light.async_reboot()

    assert mock_async_reboot.mock_calls == [call("192.168.1.166")]


@pytest.mark.asyncio
async def test_power_state_response_processing(
    mock_aio_protocol, caplog: pytest.LogCaptureFixture
):
    """Test we can turn on and off via power state message."""
    light = AIOWifiLedBulb("192.168.1.166")

    def _updated_callback(*args, **kwargs):
        pass

    task = asyncio.create_task(light.async_setup(_updated_callback))
    await mock_aio_protocol()
    light._aio_protocol.data_received(
        b"\x81\x25\x23\x61\x05\x10\xb6\x00\x98\x19\x04\x25\x0f\xde"
    )
    await task
    light._aio_protocol.data_received(b"\xf0\x32\xf0\xf0\xf0\xf0\xe2")
    assert light.power_restore_states == PowerRestoreStates(
        channel1=PowerRestoreState.LAST_STATE,
        channel2=PowerRestoreState.LAST_STATE,
        channel3=PowerRestoreState.LAST_STATE,
        channel4=PowerRestoreState.LAST_STATE,
    )
    light._aio_protocol.data_received(b"\xf0\x32\x0f\xf0\xf0\xf0\x01")
    assert light.power_restore_states == PowerRestoreStates(
        channel1=PowerRestoreState.ALWAYS_ON,
        channel2=PowerRestoreState.LAST_STATE,
        channel3=PowerRestoreState.LAST_STATE,
        channel4=PowerRestoreState.LAST_STATE,
    )
    light._aio_protocol.data_received(b"\xf0\x32\xff\xf0\xf0\xf0\xf1")
    assert light.power_restore_states == PowerRestoreStates(
        channel1=PowerRestoreState.ALWAYS_OFF,
        channel2=PowerRestoreState.LAST_STATE,
        channel3=PowerRestoreState.LAST_STATE,
        channel4=PowerRestoreState.LAST_STATE,
    )


@pytest.mark.asyncio
async def test_async_set_power_restore_state(
    mock_aio_protocol, caplog: pytest.LogCaptureFixture
):
    """Test we can set power restore state and report it."""
    socket = AIOWifiLedBulb("192.168.1.166")

    def _updated_callback(*args, **kwargs):
        pass

    task = asyncio.create_task(socket.async_setup(_updated_callback))
    transport, protocol = await mock_aio_protocol()
    socket._aio_protocol.data_received(
        b"\x81\x97\x24\x24\x00\x00\x00\x00\x00\x00\x02\x00\x00\x62"
    )
    # power restore state
    socket._aio_protocol.data_received(b"\x0F\x32\xF0\xF0\xF0\xF0\x01")
    await task
    assert socket.model_num == 0x97
    assert socket.power_restore_states == PowerRestoreStates(
        channel1=PowerRestoreState.LAST_STATE,
        channel2=PowerRestoreState.LAST_STATE,
        channel3=PowerRestoreState.LAST_STATE,
        channel4=PowerRestoreState.LAST_STATE,
    )

    transport.reset_mock()
    await socket.async_set_power_restore(
        channel1=PowerRestoreState.ALWAYS_ON,
        channel2=PowerRestoreState.ALWAYS_ON,
        channel3=PowerRestoreState.ALWAYS_ON,
        channel4=PowerRestoreState.ALWAYS_ON,
    )
    assert transport.mock_calls[0][0] == "write"
    assert transport.mock_calls[0][1][0] == b"1\x0f\x0f\x0f\x0f\xf0]"


@pytest.mark.asyncio
async def test_async_set_power_restore_state_fails(
    mock_aio_protocol, caplog: pytest.LogCaptureFixture
):
    """Test we raise if we do not get a power restore state."""
    socket = AIOWifiLedBulb("192.168.1.166", timeout=0.01)

    def _updated_callback(*args, **kwargs):
        pass

    task = asyncio.create_task(socket.async_setup(_updated_callback))
    transport, protocol = await mock_aio_protocol()
    socket._aio_protocol.data_received(
        b"\x81\x97\x24\x24\x00\x00\x00\x00\x00\x00\x02\x00\x00\x62"
    )
    # power restore state not sent
    with pytest.raises(RuntimeError):
        await task


@pytest.mark.asyncio
async def test_remote_config_queried(
    mock_aio_protocol, caplog: pytest.LogCaptureFixture
):
    """Test power state is queried if discovery shows a compatible remote."""
    light = AIOWifiLedBulb("192.168.1.166")
    light.discovery = FLUX_DISCOVERY_24G_REMOTE

    def _updated_callback(*args, **kwargs):
        pass

    with patch.object(aiodevice, "DEVICE_CONFIG_WAIT_SECONDS", 0):
        task = asyncio.create_task(light.async_setup(_updated_callback))
        transport, protocol = await mock_aio_protocol()
        light._aio_protocol.data_received(
            b"\x81\x25\x23\x61\x05\x10\xb6\x00\x98\x19\x04\x25\x0f\xde"
        )
        light._aio_protocol.data_received(
            b"\xb0\xb1\xb2\xb3\x00\x01\x01\x5e\x00\x0e\x2b\x01\x00\x00\x00\x00\x29\x00\x00\x00\x00\x00\x00\x55\xde"
        )
        await task

        assert light.remote_config == RemoteConfig.DISABLED
        assert light.paired_remotes == 0
        assert transport.mock_calls == [
            call.get_extra_info("peername"),
            call.write(bytearray(b"\x81\x8a\x8b\x96")),
            call.write(
                bytearray(b"\xb0\xb1\xb2\xb3\x00\x01\x01\x00\x00\x04+,-\x84\xd4")
            ),
        ]


@pytest.mark.asyncio
async def test_remote_config_response_processing(
    mock_aio_protocol, caplog: pytest.LogCaptureFixture
):
    """Test we can turn on and off via power state message."""
    light = AIOWifiLedBulb("192.168.1.166")
    light.discovery = FLUX_DISCOVERY_24G_REMOTE

    def _updated_callback(*args, **kwargs):
        pass

    with patch.object(aiodevice, "DEVICE_CONFIG_WAIT_SECONDS", 0):
        task = asyncio.create_task(light.async_setup(_updated_callback))
        await mock_aio_protocol()
        light._aio_protocol.data_received(
            b"\x81\x25\x23\x61\x05\x10\xb6\x00\x98\x19\x04\x25\x0f\xde"
        )
        light._aio_protocol.data_received(
            b"\xb0\xb1\xb2\xb3\x00\x01\x01\x5e\x00\x0e\x2b\x01\x00\x00\x00\x00\x29\x00\x00\x00\x00\x00\x00\x55\xde"
        )

        await task
        light._aio_protocol.data_received(
            b"\xb0\xb1\xb2\xb3\x00\x01\x01\x5e\x00\x0e\x2b\x01\x00\x00\x00\x00\x29\x00\x00\x00\x00\x00\x00\x55\xde"
        )
        assert light.remote_config == RemoteConfig.DISABLED
        assert light.paired_remotes == 0

        light._aio_protocol.data_received(
            b"\xb0\xb1\xb2\xb3\x00\x01\x01\x45\x00\x0e\x2b\x02\x00\x00\x00\x00\x29\x00\x00\x00\x00\x00\x00\x56\xc7"
        )
        assert light.remote_config == RemoteConfig.OPEN
        assert light.paired_remotes == 0

        light._aio_protocol.data_received(
            b"\xb0\xb1\xb2\xb3\x00\x01\x01\xe3\x00\x0e\x2b\x03\x00\x02\x00\x00\x00\x00\x00\x00\x00\x00\x00\x30\x19"
        )
        assert light.remote_config == RemoteConfig.PAIRED_ONLY
        assert light.paired_remotes == 2


@pytest.mark.asyncio
async def test_async_config_remotes(
    mock_aio_protocol, caplog: pytest.LogCaptureFixture
):
    """Test we can configure remotes."""
    light = AIOWifiLedBulb("192.168.1.166")
    light.discovery = FLUX_DISCOVERY_24G_REMOTE

    def _updated_callback(*args, **kwargs):
        pass

    with patch.object(aiodevice, "DEVICE_CONFIG_WAIT_SECONDS", 0):
        task = asyncio.create_task(light.async_setup(_updated_callback))
        transport, protocol = await mock_aio_protocol()
        light._aio_protocol.data_received(
            b"\x81\x25\x23\x61\x05\x10\xb6\x00\x98\x19\x04\x25\x0f\xde"
        )
        light._aio_protocol.data_received(
            b"\xb0\xb1\xb2\xb3\x00\x01\x01\x5e\x00\x0e\x2b\x01\x00\x00\x00\x00\x29\x00\x00\x00\x00\x00\x00\x55\xde"
        )

        await task
        light._aio_protocol.data_received(
            b"\xb0\xb1\xb2\xb3\x00\x01\x01\xe3\x00\x0e\x2b\x03\x00\x02\x00\x00\x00\x00\x00\x00\x00\x00\x00\x30\x19"
        )
        assert light.remote_config == RemoteConfig.PAIRED_ONLY
        assert light.paired_remotes == 2

        transport.reset_mock()
        await light.async_config_remotes(RemoteConfig.DISABLED)
        assert transport.mock_calls[0][0] == "write"
        assert (
            transport.mock_calls[0][1][0]
            == b"\xb0\xb1\xb2\xb3\x00\x01\x01\x01\x00\x10*\x01\xff\xff\xff\xff\xff\x00\x00\x00\x00\x00\x00\x00\x0f5C"
        )

        transport.reset_mock()
        await light.async_config_remotes(RemoteConfig.OPEN)
        assert transport.mock_calls[0][0] == "write"
        assert (
            transport.mock_calls[0][1][0]
            == b"\xb0\xb1\xb2\xb3\x00\x01\x01\x03\x00\x10*\x02\xff\xff\xff\xff\xff\x00\x00\x00\x00\x00\x00\x00\x0f6G"
        )

        transport.reset_mock()
        await light.async_config_remotes(RemoteConfig.PAIRED_ONLY)
        assert transport.mock_calls[0][0] == "write"
        assert (
            transport.mock_calls[0][1][0]
            == b"\xb0\xb1\xb2\xb3\x00\x01\x01\x05\x00\x10*\x03\xff\xff\xff\xff\xff\x00\x00\x00\x00\x00\x00\x00\x0f7K"
        )


@pytest.mark.asyncio
async def test_async_unpair_remotes(
    mock_aio_protocol, caplog: pytest.LogCaptureFixture
):
    """Test we can unpair remotes."""
    light = AIOWifiLedBulb("192.168.1.166")
    light.discovery = FLUX_DISCOVERY_24G_REMOTE

    def _updated_callback(*args, **kwargs):
        pass

    with patch.object(aiodevice, "DEVICE_CONFIG_WAIT_SECONDS", 0):
        task = asyncio.create_task(light.async_setup(_updated_callback))
        transport, protocol = await mock_aio_protocol()
        light._aio_protocol.data_received(
            b"\x81\x25\x23\x61\x05\x10\xb6\x00\x98\x19\x04\x25\x0f\xde"
        )
        light._aio_protocol.data_received(
            b"\xb0\xb1\xb2\xb3\x00\x01\x01\x5e\x00\x0e\x2b\x01\x00\x00\x00\x00\x29\x00\x00\x00\x00\x00\x00\x55\xde"
        )

        await task
        light._aio_protocol.data_received(
            b"\xb0\xb1\xb2\xb3\x00\x01\x01\xe3\x00\x0e\x2b\x03\x00\x02\x00\x00\x00\x00\x00\x00\x00\x00\x00\x30\x19"
        )
        assert light.remote_config == RemoteConfig.PAIRED_ONLY
        assert light.paired_remotes == 2

        transport.reset_mock()
        await light.async_unpair_remotes()
        assert transport.mock_calls[0][0] == "write"
        assert (
            transport.mock_calls[0][1][0]
            == b"\xb0\xb1\xb2\xb3\x00\x01\x01\x01\x00\x10*\xff\xff\x01\xff\xff\xff\x00\x00\x00\x00\x00\x00\x00\xf0\x16\x05"
        )


@pytest.mark.asyncio
async def test_async_config_remotes_unsupported_device(
    mock_aio_protocol, caplog: pytest.LogCaptureFixture
):
    """Test we can configure remotes."""
    light = AIOWifiLedBulb("192.168.1.166")

    def _updated_callback(*args, **kwargs):
        pass

    task = asyncio.create_task(light.async_setup(_updated_callback))
    transport, protocol = await mock_aio_protocol()
    light._aio_protocol.data_received(
        b"\x81\x25\x23\x61\x05\x10\xb6\x00\x98\x19\x04\x25\x0f\xde"
    )
    await task
    assert light.paired_remotes is None

    with pytest.raises(ValueError):
        await light.async_config_remotes(RemoteConfig.PAIRED_ONLY)

    with pytest.raises(ValueError):
        await light.async_unpair_remotes()


@pytest.mark.asyncio
async def test_async_config_remotes_no_response(
    mock_aio_protocol, caplog: pytest.LogCaptureFixture
):
    """Test device supports remote config but does not respond."""
    light = AIOWifiLedBulb("192.168.1.166", timeout=0.0001)
    light.discovery = FLUX_DISCOVERY_24G_REMOTE

    def _updated_callback(*args, **kwargs):
        pass

    task = asyncio.create_task(light.async_setup(_updated_callback))
    transport, protocol = await mock_aio_protocol()
    light._aio_protocol.data_received(
        b"\x81\x25\x23\x61\x05\x10\xb6\x00\x98\x19\x04\x25\x0f\xde"
    )
    await task
    assert light.paired_remotes is None
    assert "Could not determine 2.4ghz remote config" in caplog.text


@pytest.mark.asyncio
async def test_async_scanner(mock_discovery_aio_protocol):
    """Test scanner."""
    scanner = AIOBulbScanner()

    task = asyncio.ensure_future(
        scanner.async_scan(timeout=0.1, address="192.168.213.252")
    )
    transport, protocol = await mock_discovery_aio_protocol()
    protocol.datagram_received(b"HF-A11ASSISTHREAD", ("127.0.0.1", 48899))
    protocol.datagram_received(
        b"192.168.213.252,B4E842E10588,AK001-ZJ2145", ("192.168.213.252", 48899)
    )
    protocol.datagram_received(
        b"192.168.198.198,B4E842E10522,AK001-ZJ2149", ("192.168.198.198", 48899)
    )
    protocol.datagram_received(
        b"192.168.198.197,B4E842E10521,AK001-ZJ2146", ("192.168.198.197", 48899)
    )
    protocol.datagram_received(
        b"192.168.198.196,B4E842E10520,AK001-ZJ2144", ("192.168.198.196", 48899)
    )
    protocol.datagram_received(
        b"+ok=TCP,GARBAGE,ra8816us02.magichue.net\r", ("192.168.213.252", 48899)
    )
    protocol.datagram_received(
        b"192.168.213.259,B4E842E10586,AK001-ZJ2145", ("192.168.213.259", 48899)
    )
    protocol.datagram_received(
        b"+ok=TCP,8816,ra8816us02.magichue.net\r", ("192.168.213.252", 48899)
    )
    protocol.datagram_received(b"AT+LVER\r", ("127.0.0.1", 48899))
    protocol.datagram_received(
        b"+ok=GARBAGE_GARBAGE_GARBAGE_ZG-BL\r", ("192.168.213.252", 48899)
    )
    protocol.datagram_received(
        b"+ok=08_15_20210204_ZG-BL\r", ("192.168.213.252", 48899)
    )
    protocol.datagram_received(b"+ok=52_3_20210204\r", ("192.168.198.198", 48899))
    protocol.datagram_received(b"+ok=62_3\r", ("192.168.198.197", 48899))
    protocol.datagram_received(b"+ok=41_3_202\r", ("192.168.198.196", 48899))

    protocol.datagram_received(
        b"+ok=35_62_20210109_ZG-BL-PWM\r", ("192.168.213.259", 48899)
    )
    protocol.datagram_received(
        b"192.168.213.65,F4CFA23E1AAF,AK001-ZJ2104", ("192.168.213.65", 48899)
    )
    protocol.datagram_received(b"+ok=", ("192.168.213.65", 48899))
    protocol.datagram_received(b"+ok=A2_33_20200428_ZG-LX\r", ("192.168.213.65", 48899))
    protocol.datagram_received(b"+ok=", ("192.168.213.259", 48899))
    protocol.datagram_received(
        b"+ok=TCP,8816,ra8816us02.magichue.net\r", ("192.168.198.196", 48899)
    )
    data = await task
    assert data == [
        {
            "firmware_date": datetime.date(2021, 2, 4),
            "id": "B4E842E10588",
            "ipaddr": "192.168.213.252",
            "model": "AK001-ZJ2145",
            "model_description": "Controller RGB with MIC",
            "model_info": "ZG-BL",
            "model_num": 8,
            "remote_access_enabled": True,
            "remote_access_host": "ra8816us02.magichue.net",
            "remote_access_port": 8816,
            "version_num": 21,
        },
        {
            "firmware_date": datetime.date(2021, 2, 4),
            "id": "B4E842E10522",
            "ipaddr": "192.168.198.198",
            "model": "AK001-ZJ2149",
            "model_description": "Bulb CCT",
            "model_info": None,
            "model_num": 82,
            "remote_access_enabled": None,
            "remote_access_host": None,
            "remote_access_port": None,
            "version_num": 3,
        },
        {
            "firmware_date": None,
            "id": "B4E842E10521",
            "ipaddr": "192.168.198.197",
            "model": "AK001-ZJ2146",
            "model_description": "Controller CCT",
            "model_info": None,
            "model_num": 98,
            "remote_access_enabled": None,
            "remote_access_host": None,
            "remote_access_port": None,
            "version_num": 3,
        },
        {
            "firmware_date": None,
            "id": "B4E842E10520",
            "ipaddr": "192.168.198.196",
            "model": "AK001-ZJ2144",
            "model_description": "Controller Dimmable",
            "model_info": None,
            "model_num": 65,
            "remote_access_enabled": True,
            "remote_access_host": "ra8816us02.magichue.net",
            "remote_access_port": 8816,
            "version_num": 3,
        },
        {
            "firmware_date": datetime.date(2021, 1, 9),
            "id": "B4E842E10586",
            "ipaddr": "192.168.213.259",
            "model": "AK001-ZJ2145",
            "model_description": "Bulb RGBCW",
            "model_info": "ZG-BL-PWM",
            "model_num": 53,
            "remote_access_enabled": False,
            "remote_access_host": None,
            "remote_access_port": None,
            "version_num": 98,
        },
        {
            "firmware_date": datetime.date(2020, 4, 28),
            "id": "F4CFA23E1AAF",
            "ipaddr": "192.168.213.65",
            "model": "AK001-ZJ2104",
            "model_description": "Addressable v2",
            "model_info": "ZG-LX",
            "model_num": 162,
            "remote_access_enabled": False,
            "remote_access_host": None,
            "remote_access_port": None,
            "version_num": 51,
        },
    ]


@pytest.mark.asyncio
async def test_async_scanner_specific_address(mock_discovery_aio_protocol):
    """Test scanner with a specific address."""
    scanner = AIOBulbScanner()

    task = asyncio.ensure_future(
        scanner.async_scan(timeout=10, address="192.168.213.252")
    )
    transport, protocol = await mock_discovery_aio_protocol()
    protocol.datagram_received(
        b"192.168.213.252,B4E842E10588,AK001-ZJ2145", ("192.168.213.252", 48899)
    )
    protocol.datagram_received(
        b"+ok=08_15_20210204_ZG-BL\r", ("192.168.213.252", 48899)
    )
    protocol.datagram_received(
        b"+ok=TCP,8816,ra8816us02.magichue.net\r", ("192.168.213.252", 48899)
    )
    data = await task
    assert data == [
        {
            "firmware_date": datetime.date(2021, 2, 4),
            "id": "B4E842E10588",
            "ipaddr": "192.168.213.252",
            "model": "AK001-ZJ2145",
            "model_description": "Controller RGB with MIC",
            "model_info": "ZG-BL",
            "model_num": 8,
            "version_num": 21,
            "remote_access_enabled": True,
            "remote_access_host": "ra8816us02.magichue.net",
            "remote_access_port": 8816,
        }
    ]
    assert scanner.getBulbInfoByID("B4E842E10588") == {
        "firmware_date": datetime.date(2021, 2, 4),
        "id": "B4E842E10588",
        "ipaddr": "192.168.213.252",
        "model": "AK001-ZJ2145",
        "model_description": "Controller RGB with MIC",
        "model_info": "ZG-BL",
        "model_num": 8,
        "version_num": 21,
        "remote_access_enabled": True,
        "remote_access_host": "ra8816us02.magichue.net",
        "remote_access_port": 8816,
    }
    assert scanner.getBulbInfo() == [
        {
            "firmware_date": datetime.date(2021, 2, 4),
            "id": "B4E842E10588",
            "ipaddr": "192.168.213.252",
            "model": "AK001-ZJ2145",
            "model_description": "Controller RGB with MIC",
            "model_info": "ZG-BL",
            "model_num": 8,
            "version_num": 21,
            "remote_access_enabled": True,
            "remote_access_host": "ra8816us02.magichue.net",
            "remote_access_port": 8816,
        }
    ]


@pytest.mark.asyncio
async def test_async_scanner_specific_address_legacy_device(
    mock_discovery_aio_protocol,
):
    """Test scanner with a specific address of a legacy device."""
    scanner = AIOBulbScanner()

    task = asyncio.ensure_future(
        scanner.async_scan(timeout=10, address="192.168.213.252")
    )
    transport, protocol = await mock_discovery_aio_protocol()
    protocol.datagram_received(
        b"192.168.213.252,ACCF232E5124,HF-A11-ZJ002", ("192.168.213.252", 48899)
    )
    protocol.datagram_received(b"+ok=15\r\n\r\n", ("192.168.213.252", 48899))
    protocol.datagram_received(b"+ERR=-2\r\n\r\n", ("192.168.213.252", 48899))
    data = await task
    assert data == [
        {
            "firmware_date": None,
            "id": "ACCF232E5124",
            "ipaddr": "192.168.213.252",
            "model": "HF-A11-ZJ002",
            "model_description": None,
            "model_info": None,
            "model_num": None,
            "remote_access_enabled": None,
            "remote_access_host": None,
            "remote_access_port": None,
            "version_num": 21,
        }
    ]
    assert is_legacy_device(data[0]) is True


@pytest.mark.asyncio
async def test_async_scanner_times_out_with_nothing(mock_discovery_aio_protocol):
    """Test scanner."""
    scanner = AIOBulbScanner()

    task = asyncio.ensure_future(scanner.async_scan(timeout=0.025))
    transport, protocol = await mock_discovery_aio_protocol()
    data = await task
    assert data == []


@pytest.mark.asyncio
async def test_async_scanner_times_out_with_nothing_specific_address(
    mock_discovery_aio_protocol,
):
    """Test scanner."""
    scanner = AIOBulbScanner()

    task = asyncio.ensure_future(
        scanner.async_scan(timeout=0.025, address="192.168.213.252")
    )
    transport, protocol = await mock_discovery_aio_protocol()
    data = await task
    assert data == []


@pytest.mark.asyncio
async def test_async_scanner_falls_back_to_any_source_port_if_socket_in_use():
    """Test port fallback."""
    hold_socket = create_udp_socket(AIOBulbScanner.DISCOVERY_PORT)
    assert hold_socket.getsockname() == ("0.0.0.0", 48899)
    random_socket = create_udp_socket(AIOBulbScanner.DISCOVERY_PORT)
    assert random_socket.getsockname() != ("0.0.0.0", 48899)


@pytest.mark.asyncio
async def test_async_scanner_enable_remote_access(mock_discovery_aio_protocol):
    """Test scanner enabling remote access with a specific address."""
    scanner = AIOBulbScanner()

    task = asyncio.ensure_future(
        scanner.async_enable_remote_access(
            timeout=10,
            address="192.168.213.252",
            remote_access_host="ra8815us02.magichue.net",
            remote_access_port=8815,
        )
    )
    transport, protocol = await mock_discovery_aio_protocol()
    protocol.datagram_received(
        b"192.168.213.252,B4E842E10588,AK001-ZJ2145", ("192.168.213.252", 48899)
    )
    protocol.datagram_received(b"+ok\r", ("192.168.213.252", 48899))
    protocol.datagram_received(b"+ok\r", ("192.168.213.252", 48899))
    await task
    assert transport.mock_calls == [
        call.sendto(b"HF-A11ASSISTHREAD", ("192.168.213.252", 48899)),
        call.sendto(
            b"AT+SOCKB=TCP,8815,ra8815us02.magichue.net\r", ("192.168.213.252", 48899)
        ),
        call.sendto(b"AT+Z\r", ("192.168.213.252", 48899)),
        call.close(),
    ]


@pytest.mark.asyncio
async def test_async_scanner_disable_remote_access(mock_discovery_aio_protocol):
    """Test scanner disable remote access with a specific address."""
    scanner = AIOBulbScanner()

    task = asyncio.ensure_future(
        scanner.async_disable_remote_access(
            timeout=10,
            address="192.168.213.252",
        )
    )
    transport, protocol = await mock_discovery_aio_protocol()
    protocol.datagram_received(
        b"192.168.213.252,B4E842E10588,AK001-ZJ2145", ("192.168.213.252", 48899)
    )
    protocol.datagram_received(b"+ok\r", ("192.168.213.252", 48899))
    protocol.datagram_received(b"+ok\r", ("192.168.213.252", 48899))
    await task
    assert transport.mock_calls == [
        call.sendto(b"HF-A11ASSISTHREAD", ("192.168.213.252", 48899)),
        call.sendto(b"AT+SOCKB=NONE\r", ("192.168.213.252", 48899)),
        call.sendto(b"AT+Z\r", ("192.168.213.252", 48899)),
        call.close(),
    ]


@pytest.mark.asyncio
async def test_async_scanner_reboot(mock_discovery_aio_protocol):
    """Test scanner reboot with a specific address."""
    scanner = AIOBulbScanner()

    task = asyncio.ensure_future(
        scanner.async_reboot(
            timeout=10,
            address="192.168.213.252",
        )
    )
    transport, protocol = await mock_discovery_aio_protocol()
    protocol.datagram_received(
        b"192.168.213.252,B4E842E10588,AK001-ZJ2145", ("192.168.213.252", 48899)
    )
    protocol.datagram_received(b"+ok\r", ("192.168.213.252", 48899))
    await task
    assert transport.mock_calls == [
        call.sendto(b"HF-A11ASSISTHREAD", ("192.168.213.252", 48899)),
        call.sendto(b"AT+Z\r", ("192.168.213.252", 48899)),
        call.close(),
    ]


@pytest.mark.asyncio
async def test_async_scanner_disable_remote_access_timeout(mock_discovery_aio_protocol):
    """Test scanner disable remote access with a specific address failure."""
    scanner = AIOBulbScanner()
    task = asyncio.ensure_future(
        scanner.async_disable_remote_access(
            timeout=0.02,
            address="192.168.213.252",
        )
    )
    transport, protocol = await mock_discovery_aio_protocol()
    protocol.datagram_received(
        b"192.168.213.252,B4E842E10588,AK001-ZJ2145", ("192.168.213.252", 48899)
    )
    protocol.datagram_received(b"+ok\r", ("192.168.213.252", 48899))
    with pytest.raises(asyncio.TimeoutError):
        await task
    assert transport.mock_calls == [
        call.sendto(b"HF-A11ASSISTHREAD", ("192.168.213.252", 48899)),
        call.sendto(b"AT+SOCKB=NONE\r", ("192.168.213.252", 48899)),
        call.sendto(b"AT+Z\r", ("192.168.213.252", 48899)),
        call.close(),
    ]


def test_merge_discoveries() -> None:
    """Unit test to make sure we can merge two discoveries."""
    full = FLUX_DISCOVERY.copy()
    partial = FLUX_DISCOVERY_PARTIAL.copy()
    merge_discoveries(partial, full)
    assert partial == FLUX_DISCOVERY
    assert full == FLUX_DISCOVERY

    full = FLUX_DISCOVERY.copy()
    partial = FLUX_DISCOVERY_PARTIAL.copy()
    merge_discoveries(full, partial)
    assert full == FLUX_DISCOVERY<|MERGE_RESOLUTION|>--- conflicted
+++ resolved
@@ -1919,8 +1919,6 @@
     assert transport.mock_calls[0][0] == "write"
     assert transport.mock_calls[0][1][0].startswith(b"\x10")
 
-<<<<<<< HEAD
-=======
 
 @pytest.mark.asyncio
 async def test_async_set_time_legacy_device(
@@ -1952,7 +1950,6 @@
     assert transport.mock_calls[0][0] == "write"
     assert transport.mock_calls[0][1][0].startswith(b"\x10")
 
->>>>>>> baed7b89
 
 @pytest.mark.asyncio
 async def test_async_enable_remote_access(mock_aio_protocol):
