--- conflicted
+++ resolved
@@ -725,12 +725,8 @@
           mode_str += str(_r) + ","
         return "{} [{}]".format(power_str, mode_str)
 
-<<<<<<< HEAD
 
     def _change_state(self, retry, turn_on = True):
-=======
-    def turnOn(self, retry=2, turn_on = True):
->>>>>>> 3c3ebf80
         msg_on = bytearray([0x71, 0x23, 0x0f])
         msg_off = bytearray([0x71, 0x24, 0x0f])
         if self.protocol == 'LEDnet_wifi370':
@@ -738,15 +734,8 @@
             msg_off =  bytearray([0xcc, 0x24, 0x33])
 
         if turn_on:
-<<<<<<< HEAD
             msg = msg_on
         else:
-=======
-            self._is_on = True            
-            msg = msg_on
-        else:
-            self._is_on = False
->>>>>>> 3c3ebf80
             msg = msg_off
                 
         try:
@@ -758,16 +747,14 @@
                 return
             self._is_on = False
 
+
     def turnOn(self, retry=2, turn_on = True):
         self._is_on = True            
         self._change_state(retry, turn_on = True)
 
     def turnOff(self, retry=2):
-<<<<<<< HEAD
         self._is_on = False
-=======
->>>>>>> 3c3ebf80
-        self.turnOn(retry, turn_on = False)
+        self._change_state(retry, turn_on = False)
 
 
     def isOn(self):
@@ -817,10 +804,7 @@
 
     def setRgbw(self, r=None, g=None, b=None, w=None, persist=True,
                 brightness=None, retry=2, w2=None):
-<<<<<<< HEAD
-
-=======
->>>>>>> 3c3ebf80
+
         if (r or g or b) and w and not self.rgbwcapable:
             print("RGBW command sent to non-RGBW device")
             raise Exception
