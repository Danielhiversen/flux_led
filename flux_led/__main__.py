--- conflicted
+++ resolved
@@ -746,6 +746,7 @@
         rx = self.raw_state
         mode = self.mode
         pattern = rx[3]
+        ww_level = rx[9]
         power_state = rx[2]
         power_str = "Unknown power state"
 
@@ -766,16 +767,11 @@
             mode_str = "Color: {}".format((red, green, blue))
             #Should add ability to get CCT from rgbwcapable*
             if self.rgbwcapable:
-<<<<<<< HEAD
-                ww_level = rx[9]
                 cw_level = rx[11]
                 if ww_level != 0:
                     mode_str += " Warm White: {}".format(ww_level)
                 if cw_level != 0:
                     mode_str += " Cold White: {}".format(cw_level)
-=======
-                mode_str += " White: {}".format(ww_level)
->>>>>>> 32b884c0
             else:
                 mode_str += " Brightness: {}".format(self.brightness)
         elif mode in ["DIM", "ww"]:
@@ -1003,11 +999,8 @@
                 # we set the second output to be the same as the first
                 if w2 is not None:
                     msg.append(int(w2))
-<<<<<<< HEAD
-=======
                 elif self.mode != "CCT" and w is not None:
                     msg.append(int(w))
->>>>>>> 32b884c0
                 else:
                     msg.append(0)
 
