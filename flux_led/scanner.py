import asyncio
from datetime import date
import logging
import select
import socket
import sys
import time
from typing import Any, Dict, List, Optional, Tuple, Union, cast

from .const import (
    ATTR_FIRMWARE_DATE,
    ATTR_ID,
    ATTR_IPADDR,
    ATTR_MODEL,
    ATTR_MODEL_DESCRIPTION,
    ATTR_MODEL_INFO,
    ATTR_MODEL_NUM,
    ATTR_REMOTE_ACCESS_ENABLED,
    ATTR_REMOTE_ACCESS_HOST,
    ATTR_REMOTE_ACCESS_PORT,
    ATTR_VERSION_NUM,
)

if sys.version_info >= (3, 8):
    from typing import TypedDict  # pylint: disable=no-name-in-module
else:
    from typing_extensions import TypedDict

from .models_db import get_model_description

_LOGGER = logging.getLogger(__name__)

MESSAGE_SEND_INTERLEAVE_DELAY = 0.25


class FluxLEDDiscovery(TypedDict):
    """A flux led device."""

    ipaddr: str
    id: Optional[str]  # aka mac
    model: Optional[str]
    model_num: Optional[int]
    version_num: Optional[int]
    firmware_date: Optional[date]
    model_info: Optional[str]  # contains if IR (and maybe BL) if the device supports IR
    model_description: Optional[str]
    remote_access_enabled: Optional[bool]
    remote_access_host: Optional[str]  # the remote access host
    remote_access_port: Optional[int]  # the remote access port


def create_udp_socket() -> socket.socket:
    """Create a udp socket used for communicating with the device."""
    sock = socket.socket(socket.AF_INET, socket.SOCK_DGRAM)
    sock.setsockopt(socket.SOL_SOCKET, socket.SO_BROADCAST, 1)
    sock.bind(("", 0))
    sock.setblocking(False)
    return sock


def merge_discoveries(target: FluxLEDDiscovery, source: FluxLEDDiscovery) -> None:
    """Merge keys from a second discovery that may be missing from the first one."""
    for k, v in source.items():
        if target.get(k) is None:
            target[k] = v  # type: ignore[misc]


def _process_discovery_message(data: FluxLEDDiscovery, decoded_data: str) -> None:
    """Process response from b'HF-A11ASSISTHREAD'

    b'192.168.214.252,B4E842E10588,AK001-ZJ2145'
    """
    data_split = decoded_data.split(",")
    if len(data_split) < 3:
        return
    ipaddr = data_split[0]
    data.update(
        {
            ATTR_IPADDR: ipaddr,
            ATTR_ID: data_split[1],
            ATTR_MODEL: data_split[2],
        }
    )


def _process_version_message(data: FluxLEDDiscovery, decoded_data: str) -> None:
    r"""Process response from b'AT+LVER\r'

    b'+ok=07_06_20210106_ZG-BL\r'
    """
    version_data = decoded_data[4:].replace("\r", "")
    data_split = version_data.split("_", 4)
    if len(data_split) < 2:
        return
    try:
        data[ATTR_MODEL_NUM] = int(data_split[0], 16)
        data[ATTR_VERSION_NUM] = int(data_split[1], 16)
    except ValueError:
        return
    assert data[ATTR_MODEL_NUM] is not None
<<<<<<< HEAD
    if len(data_split) < 3:
        return
    firmware_date = data_split[2]
    try:
        data[ATTR_FIRMWARE_DATE] = date(
            int(firmware_date[:4]),
            int(firmware_date[4:6]),
            int(firmware_date[6:8]),
        )
    except (TypeError, ValueError):
        return
=======
    if len(data_split) >= 3:
        firmware_date = data_split[2]
        try:
            data[ATTR_FIRMWARE_DATE] = date(
                int(firmware_date[:4]),
                int(firmware_date[4:6]),
                int(firmware_date[6:8]),
            )
        except (TypeError, ValueError):
            return
>>>>>>> fe6c1e7b
    if len(data_split) == 4:
        data[ATTR_MODEL_INFO] = data_split[3]
    data[ATTR_MODEL_DESCRIPTION] = get_model_description(
        cast(int, data[ATTR_MODEL_NUM]), data[ATTR_MODEL_INFO]
    )

def _process_remote_access_message(data: FluxLEDDiscovery, decoded_data: str) -> None:
    """Process response from b'AT+SOCKB\r'

    b'+ok=TCP,8816,ra8816us02.magichue.net\r'
    """
    data_split = decoded_data.replace("\r", "").split(",")
    if len(data_split) < 3:
        if not data.get(ATTR_REMOTE_ACCESS_ENABLED):
            data[ATTR_REMOTE_ACCESS_ENABLED] = False
        return
    try:
        data.update(
            {
                ATTR_REMOTE_ACCESS_ENABLED: True,
                ATTR_REMOTE_ACCESS_PORT: int(data_split[1]),
                ATTR_REMOTE_ACCESS_HOST: data_split[2],
            }
        )
    except ValueError:
        return


class BulbScanner:

    DISCOVERY_PORT = 48899
    BROADCAST_FREQUENCY = 6  # At least 6 for 0xA1 models
    RESPONSE_SIZE = 64
    DISCOVER_MESSAGE = b"HF-A11ASSISTHREAD"
    VERSION_MESSAGE = b"AT+LVER\r"
    REMOTE_ACCESS_MESSAGE = b"AT+SOCKB\r"
    DISABLE_REMOTE_ACCESS_MESSAGE = b"AT+SOCKB=NONE\r"
    REBOOT_MESSAGE = b"AT+Z\r"
    ALL_MESSAGES = {DISCOVER_MESSAGE, VERSION_MESSAGE, REMOTE_ACCESS_MESSAGE}
    BROADCAST_ADDRESS = "<broadcast>"

    def __init__(self) -> None:
        self._discoveries: Dict[str, FluxLEDDiscovery] = {}

    @property
    def found_bulbs(self) -> List[FluxLEDDiscovery]:
        """Return only complete bulb discoveries."""
        return [info for info in self._discoveries.values() if info["id"]]

    def getBulbInfoByID(self, id: str) -> FluxLEDDiscovery:
        for b in self.found_bulbs:
            if b["id"] == id:
                return b
        return b

    def getBulbInfo(self) -> List[FluxLEDDiscovery]:
        return self.found_bulbs

    def _create_socket(self) -> socket.socket:
        return create_udp_socket()

    def _destination_from_address(self, address: Optional[str]) -> Tuple[str, int]:
        if address is None:
            address = self.BROADCAST_ADDRESS
        return (address, self.DISCOVERY_PORT)

    def _process_response(
        self,
        data: Optional[bytes],
        from_address: Tuple[str, int],
        address: Optional[str],
        response_list: Dict[str, FluxLEDDiscovery],
    ) -> bool:
        """Process a response.

        Returns True if processing should stop
        """
        if data is None:
            return False
        if data in self.ALL_MESSAGES:
            return False
        decoded_data = data.decode("ascii")
        self._process_data(from_address, decoded_data, response_list)
        if address is None or address not in response_list:
            return False
        response = response_list[address]
        return (
            response[ATTR_MODEL_NUM] is not None
            and response[ATTR_REMOTE_ACCESS_ENABLED] is not None
        )

    def _process_data(
        self,
        from_address: Tuple[str, int],
        decoded_data: str,
        response_list: Dict[str, FluxLEDDiscovery],
    ) -> None:
        """Process data."""
        from_ipaddr = from_address[0]
        data = response_list.setdefault(
            from_ipaddr,
            FluxLEDDiscovery(
                ipaddr=from_ipaddr,
                id=None,
                model=None,
                model_num=None,
                version_num=None,
                firmware_date=None,
                model_info=None,
                model_description=None,
                remote_access_enabled=None,
                remote_access_host=None,
                remote_access_port=None,
            ),
        )
        if (
            decoded_data.startswith("+ok=T")
            or decoded_data == "+ok="
            or decoded_data == "+ok=\r"
        ):
            _process_remote_access_message(data, decoded_data)
        if decoded_data.startswith("+ok="):
            _process_version_message(data, decoded_data)
        elif "," in decoded_data:
            _process_discovery_message(data, decoded_data)

    def get_start_messages(
        self,
    ) -> List[bytes]:
        return [self.DISCOVER_MESSAGE]

    def get_enable_remote_access_messages(
        self,
        remote_access_host: str,
        remote_access_port: int,
    ) -> None:
        enable_message = f"AT+SOCKB=TCP,{remote_access_port},{remote_access_host}\r"
        return [enable_message.encode()]

    def get_disable_remote_access_messages(
        self,
    ) -> List[bytes]:
        return [self.DISABLE_REMOTE_ACCESS_MESSAGE]

    def get_reboot_messages(
        self,
    ) -> None:
        return [self.REBOOT_MESSAGE]

    def _send_message(
        self,
        sender: Union[socket.socket, asyncio.DatagramTransport],
        destination: Tuple[str, int],
        message: bytes,
    ) -> None:
        _LOGGER.debug("udp: %s => %s", destination, message)
        sender.sendto(message, destination)

    def _send_messages(
        self,
        messages: list[bytes],
        sender: Union[socket.socket, asyncio.DatagramTransport],
        destination: Tuple[str, int],
    ):
        """Send messages with a short delay between them."""
        for idx, message in enumerate(messages):
            self._send_message(sender, destination, message)
            if idx != len(messages):
                time.sleep(MESSAGE_SEND_INTERLEAVE_DELAY)

    def get_discovery_messages(
        self,
    ) -> List[bytes]:
        return [self.DISCOVER_MESSAGE, self.VERSION_MESSAGE, self.REMOTE_ACCESS_MESSAGE]

    def scan(
        self, timeout: int = 10, address: Optional[str] = None
    ) -> List[FluxLEDDiscovery]:
        """Scan for bulbs.

        If an address is provided, the scan will return
        as soon as it gets a response from that address
        """
        discovery_messages = self.get_discovery_messages()
        sock = self._create_socket()
        destination = self._destination_from_address(address)
        # set the time at which we will quit the search
        quit_time = time.monotonic() + timeout
        found_all = False
        # outer loop for query send
        while not found_all:
            if time.monotonic() > quit_time:
                break
            # send out a broadcast query
            self._send_messages(discovery_messages, sock, destination)
            # inner loop waiting for responses
            while True:
                sock.settimeout(1)
                remain_time = quit_time - time.monotonic()
                time_out = min(remain_time, timeout / self.BROADCAST_FREQUENCY)
                if time_out <= 0:
                    break
                read_ready, _, _ = select.select([sock], [], [], time_out)
                if not read_ready:
                    if time.monotonic() < quit_time:
                        # No response, send broadcast again in cast it got lost
                        self._send_messages(discovery_messages, sock, destination)
                    continue

                try:
                    data, addr = sock.recvfrom(self.RESPONSE_SIZE)
                    _LOGGER.debug("discover: %s <= %s", addr, data)
                except socket.timeout:
                    continue

                if self._process_response(data, addr, address, self._discoveries):
                    found_all = True
                    break

        return self.found_bulbs<|MERGE_RESOLUTION|>--- conflicted
+++ resolved
@@ -98,19 +98,6 @@
     except ValueError:
         return
     assert data[ATTR_MODEL_NUM] is not None
-<<<<<<< HEAD
-    if len(data_split) < 3:
-        return
-    firmware_date = data_split[2]
-    try:
-        data[ATTR_FIRMWARE_DATE] = date(
-            int(firmware_date[:4]),
-            int(firmware_date[4:6]),
-            int(firmware_date[6:8]),
-        )
-    except (TypeError, ValueError):
-        return
-=======
     if len(data_split) >= 3:
         firmware_date = data_split[2]
         try:
@@ -121,12 +108,12 @@
             )
         except (TypeError, ValueError):
             return
->>>>>>> fe6c1e7b
     if len(data_split) == 4:
         data[ATTR_MODEL_INFO] = data_split[3]
     data[ATTR_MODEL_DESCRIPTION] = get_model_description(
         cast(int, data[ATTR_MODEL_NUM]), data[ATTR_MODEL_INFO]
     )
+
 
 def _process_remote_access_message(data: FluxLEDDiscovery, decoded_data: str) -> None:
     """Process response from b'AT+SOCKB\r'
